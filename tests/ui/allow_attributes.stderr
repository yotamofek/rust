error: #[allow] attribute found
  --> tests/ui/allow_attributes.rs:13:3
   |
LL | #[allow(dead_code)]
   |   ^^^^^ help: replace it with: `expect`
   |
   = note: `-D clippy::allow-attributes` implied by `-D warnings`
   = help: to override `-D warnings` add `#[allow(clippy::allow_attributes)]`

error: #[allow] attribute found
  --> tests/ui/allow_attributes.rs:22:30
   |
LL | #[cfg_attr(panic = "unwind", allow(dead_code))]
   |                              ^^^^^ help: replace it with: `expect`

error: #[allow] attribute found
  --> tests/ui/allow_attributes.rs:53:7
   |
LL |     #[allow(unused)]
   |       ^^^^^ help: replace it with: `expect`

<<<<<<< HEAD
error: aborting due to 3 previous errors
=======
error: #[allow] attribute found
  --> tests/ui/allow_attributes.rs:53:7
   |
LL |     #[allow(unused)]
   |       ^^^^^ help: replace it with: `expect`
   |
   = note: duplicate diagnostic emitted due to `-Z deduplicate-diagnostics=no`

error: aborting due to 4 previous errors
>>>>>>> ab560d88
<|MERGE_RESOLUTION|>--- conflicted
+++ resolved
@@ -19,16 +19,4 @@
 LL |     #[allow(unused)]
    |       ^^^^^ help: replace it with: `expect`
 
-<<<<<<< HEAD
 error: aborting due to 3 previous errors
-=======
-error: #[allow] attribute found
-  --> tests/ui/allow_attributes.rs:53:7
-   |
-LL |     #[allow(unused)]
-   |       ^^^^^ help: replace it with: `expect`
-   |
-   = note: duplicate diagnostic emitted due to `-Z deduplicate-diagnostics=no`
-
-error: aborting due to 4 previous errors
->>>>>>> ab560d88
