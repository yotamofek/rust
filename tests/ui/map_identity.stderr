error: unnecessary map of the identity function
  --> $DIR/map_identity.rs:7:47
   |
LL |     let _: Vec<_> = x.iter().map(not_identity).map(|x| return x).collect();
   |                                               ^^^^^^^^^^^^^^^^^^ help: remove the call to `map`
   |
   = note: `-D clippy::map-identity` implied by `-D warnings`
   = help: to override `-D warnings` add `#[allow(clippy::map_identity)]`

error: unnecessary map of the identity function
  --> $DIR/map_identity.rs:8:57
   |
LL |     let _: Vec<_> = x.iter().map(std::convert::identity).map(|y| y).collect();
   |                                                         ^^^^^^^^^^^ help: remove the call to `map`

error: unnecessary map of the identity function
  --> $DIR/map_identity.rs:8:29
   |
LL |     let _: Vec<_> = x.iter().map(std::convert::identity).map(|y| y).collect();
   |                             ^^^^^^^^^^^^^^^^^^^^^^^^^^^^ help: remove the call to `map`

error: unnecessary map of the identity function
  --> $DIR/map_identity.rs:9:32
   |
LL |     let _: Option<u8> = Some(3).map(|x| x);
   |                                ^^^^^^^^^^^ help: remove the call to `map`

error: unnecessary map of the identity function
  --> $DIR/map_identity.rs:10:36
   |
LL |       let _: Result<i8, f32> = Ok(-3).map(|x| {
   |  ____________________________________^
LL | |         return x;
LL | |     });
   | |______^ help: remove the call to `map`

error: unnecessary map of the identity function
  --> $DIR/map_identity.rs:20:36
   |
LL |     let _: Result<u32, u32> = Ok(1).map_err(|a| a);
   |                                    ^^^^^^^^^^^^^^^ help: remove the call to `map_err`

error: unnecessary map of the identity function
<<<<<<< HEAD
  --> $DIR/map_identity.rs:30:21
   |
LL |     let _ = x.iter().map(|(x, y)| (x, y));
   |                     ^^^^^^^^^^^^^^^^^^^^^ help: remove the call to `map`

error: unnecessary map of the identity function
  --> $DIR/map_identity.rs:31:21
   |
LL |       let _ = x.iter().map(|(x, y)| {
   |  _____________________^
=======
  --> $DIR/map_identity.rs:30:22
   |
LL |     let _ = x.clone().map(|(x, y)| (x, y));
   |                      ^^^^^^^^^^^^^^^^^^^^^ help: remove the call to `map`

error: unnecessary map of the identity function
  --> $DIR/map_identity.rs:31:22
   |
LL |       let _ = x.clone().map(|(x, y)| {
   |  ______________________^
>>>>>>> 406d9538
LL | |         return (x, y);
LL | |     });
   | |______^ help: remove the call to `map`

error: unnecessary map of the identity function
<<<<<<< HEAD
  --> $DIR/map_identity.rs:34:21
   |
LL |     let _ = x.iter().map(|(x, y)| return (x, y));
   |                     ^^^^^^^^^^^^^^^^^^^^^^^^^^^^ help: remove the call to `map`

error: unnecessary map of the identity function
  --> $DIR/map_identity.rs:37:21
   |
LL |     let _ = y.iter().map(|(x, y, (z, (w,)))| (x, y, (z, (w,))));
   |                     ^^^^^^^^^^^^^^^^^^^^^^^^^^^^^^^^^^^^^^^^^^^ help: remove the call to `map`

error: aborting due to 10 previous errors
=======
  --> $DIR/map_identity.rs:34:22
   |
LL |     let _ = x.clone().map(|(x, y)| return (x, y));
   |                      ^^^^^^^^^^^^^^^^^^^^^^^^^^^^ help: remove the call to `map`

error: unnecessary map of the identity function
  --> $DIR/map_identity.rs:37:22
   |
LL |     let _ = y.clone().map(|(x, y, (z, (w,)))| (x, y, (z, (w,))));
   |                      ^^^^^^^^^^^^^^^^^^^^^^^^^^^^^^^^^^^^^^^^^^^ help: remove the call to `map`

error: unnecessary map of the identity function
  --> $DIR/map_identity.rs:66:30
   |
LL |     let _ = x.iter().copied().map(|(x, y)| (x, y));
   |                              ^^^^^^^^^^^^^^^^^^^^^ help: remove the call to `map`

error: aborting due to 11 previous errors
>>>>>>> 406d9538
<|MERGE_RESOLUTION|>--- conflicted
+++ resolved
@@ -41,18 +41,6 @@
    |                                    ^^^^^^^^^^^^^^^ help: remove the call to `map_err`
 
 error: unnecessary map of the identity function
-<<<<<<< HEAD
-  --> $DIR/map_identity.rs:30:21
-   |
-LL |     let _ = x.iter().map(|(x, y)| (x, y));
-   |                     ^^^^^^^^^^^^^^^^^^^^^ help: remove the call to `map`
-
-error: unnecessary map of the identity function
-  --> $DIR/map_identity.rs:31:21
-   |
-LL |       let _ = x.iter().map(|(x, y)| {
-   |  _____________________^
-=======
   --> $DIR/map_identity.rs:30:22
    |
 LL |     let _ = x.clone().map(|(x, y)| (x, y));
@@ -63,26 +51,11 @@
    |
 LL |       let _ = x.clone().map(|(x, y)| {
    |  ______________________^
->>>>>>> 406d9538
 LL | |         return (x, y);
 LL | |     });
    | |______^ help: remove the call to `map`
 
 error: unnecessary map of the identity function
-<<<<<<< HEAD
-  --> $DIR/map_identity.rs:34:21
-   |
-LL |     let _ = x.iter().map(|(x, y)| return (x, y));
-   |                     ^^^^^^^^^^^^^^^^^^^^^^^^^^^^ help: remove the call to `map`
-
-error: unnecessary map of the identity function
-  --> $DIR/map_identity.rs:37:21
-   |
-LL |     let _ = y.iter().map(|(x, y, (z, (w,)))| (x, y, (z, (w,))));
-   |                     ^^^^^^^^^^^^^^^^^^^^^^^^^^^^^^^^^^^^^^^^^^^ help: remove the call to `map`
-
-error: aborting due to 10 previous errors
-=======
   --> $DIR/map_identity.rs:34:22
    |
 LL |     let _ = x.clone().map(|(x, y)| return (x, y));
@@ -101,4 +74,3 @@
    |                              ^^^^^^^^^^^^^^^^^^^^^ help: remove the call to `map`
 
 error: aborting due to 11 previous errors
->>>>>>> 406d9538
