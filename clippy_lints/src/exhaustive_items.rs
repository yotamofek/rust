--- conflicted
+++ resolved
@@ -88,11 +88,6 @@
             && !attrs.iter().any(|a| a.has_name(sym::non_exhaustive))
             && fields.iter().all(|f| cx.tcx.visibility(f.def_id).is_public())
         {
-<<<<<<< HEAD
-            let suggestion_span = item.span.shrink_to_lo();
-            let indent = " ".repeat(indent_of(cx, item.span).unwrap_or(0));
-=======
->>>>>>> b1e87922
             span_lint_and_then(cx, lint, item.span, msg, |diag| {
                 let suggestion_span = item.span.shrink_to_lo();
                 let indent = " ".repeat(indent_of(cx, item.span).unwrap_or(0));
