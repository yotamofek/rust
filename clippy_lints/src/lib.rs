--- conflicted
+++ resolved
@@ -6,7 +6,6 @@
 #![feature(if_let_guard)]
 #![feature(iter_intersperse)]
 #![feature(let_chains)]
-#![cfg_attr(bootstrap, feature(lint_reasons))]
 #![feature(never_type)]
 #![feature(rustc_private)]
 #![feature(stmt_expr_attributes)]
@@ -1169,12 +1168,8 @@
             ..Default::default()
         })
     });
-<<<<<<< HEAD
-    store.register_late_pass(|_| Box::new(string_patterns::StringPatterns));
-=======
     store.register_late_pass(move |_| Box::new(string_patterns::StringPatterns::new(msrv())));
     store.register_early_pass(|| Box::new(field_scoped_visibility_modifiers::FieldScopedVisibilityModifiers));
->>>>>>> aaaa9264
     // add lints here, do not remove this comment, it's used in `new_lint`
 }
 
