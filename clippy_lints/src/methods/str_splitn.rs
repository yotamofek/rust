--- conflicted
+++ resolved
@@ -24,11 +24,7 @@
     self_arg: &Expr<'_>,
     pat_arg: &Expr<'_>,
     count: u128,
-<<<<<<< HEAD
-    msrv: Option<&RustcVersion>,
-=======
     msrv: Option<RustcVersion>,
->>>>>>> 6f26383f
 ) {
     if count < 2 || !cx.typeck_results().expr_ty_adjusted(self_arg).peel_refs().is_str() {
         return;
@@ -38,11 +34,7 @@
         IterUsageKind::Nth(n) => count > n + 1,
         IterUsageKind::NextTuple => count > 2,
     };
-<<<<<<< HEAD
-    let manual = count == 2 && meets_msrv(msrv, &msrvs::STR_SPLIT_ONCE);
-=======
     let manual = count == 2 && meets_msrv(msrv, msrvs::STR_SPLIT_ONCE);
->>>>>>> 6f26383f
 
     match parse_iter_usage(cx, expr.span.ctxt(), cx.tcx.hir().parent_iter(expr.hir_id)) {
         Some(usage) if needless(usage.kind) => lint_needless(cx, method_name, expr, self_arg, pat_arg),
@@ -279,11 +271,7 @@
     NextTuple,
 }
 
-<<<<<<< HEAD
-#[derive(Debug, PartialEq)]
-=======
 #[derive(Debug, PartialEq, Eq)]
->>>>>>> 6f26383f
 enum UnwrapKind {
     Unwrap,
     QuestionMark,
