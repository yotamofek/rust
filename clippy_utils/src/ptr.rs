--- conflicted
+++ resolved
@@ -56,13 +56,8 @@
         if self.abort {
             return;
         }
-<<<<<<< HEAD
-        if let ExprKind::MethodCall(seg, _, args, _) = expr.kind {
-            if args.len() == 1 && match_var(&args[0], self.name) {
-=======
         if let ExprKind::MethodCall(seg, _, [recv], _) = expr.kind {
             if path_to_local_id(recv, self.id) {
->>>>>>> 7c9da3c1
                 if seg.ident.name.as_str() == "capacity" {
                     self.abort = true;
                     return;
@@ -81,11 +76,4 @@
     fn nested_visit_map(&mut self) -> NestedVisitorMap<Self::Map> {
         NestedVisitorMap::None
     }
-<<<<<<< HEAD
-}
-
-fn get_binding_name(arg: &Param<'_>) -> Option<Symbol> {
-    get_pat_name(arg.pat)
-=======
->>>>>>> 7c9da3c1
 }