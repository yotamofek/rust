--- conflicted
+++ resolved
@@ -460,14 +460,7 @@
             return None;
         }
         // Check for memory leaks.
-<<<<<<< HEAD
         info!("Additional static roots: {:?}", ecx.machine.static_roots);
-        let leaks = ecx.leak_report(&ecx.machine.static_roots);
-        if leaks != 0 {
-            tcx.sess.err("the evaluated program leaked memory");
-            tcx.sess.note_without_error("pass `-Zmiri-ignore-leaks` to disable this check");
-=======
-        info!("Additonal static roots: {:?}", ecx.machine.static_roots);
         let leaks = ecx.find_leaked_allocations(&ecx.machine.static_roots);
         if !leaks.is_empty() {
             report_leaks(&ecx, leaks);
@@ -479,7 +472,6 @@
                 // If we do not have backtraces, we just report an error without any span.
                 tcx.sess.err(leak_message);
             };
->>>>>>> f540548f
             // Ignore the provided return code - let the reported error
             // determine the return code.
             return None;
