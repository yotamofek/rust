use std::ops::Deref;

use rustc_ast::ast::{self, FnRetTy, Mutability, Term};
use rustc_ast::ptr;
use rustc_span::{symbol::kw, BytePos, Pos, Span};

use crate::comment::{combine_strs_with_missing_comments, contains_comment};
use crate::config::lists::*;
use crate::config::{IndentStyle, StyleEdition, TypeDensity};
use crate::expr::{
    format_expr, rewrite_assign_rhs, rewrite_call, rewrite_tuple, rewrite_unary_prefix, ExprType,
    RhsAssignKind,
};
use crate::lists::{
    definitive_tactic, itemize_list, write_list, ListFormatting, ListItem, Separator,
};
use crate::macros::{rewrite_macro, MacroPosition};
use crate::overflow;
use crate::pairs::{rewrite_pair, PairParts};
use crate::rewrite::{Rewrite, RewriteContext, RewriteError, RewriteErrorExt, RewriteResult};
use crate::shape::Shape;
use crate::source_map::SpanUtils;
use crate::spanned::Spanned;
use crate::utils::{
    colon_spaces, extra_offset, first_line_width, format_extern, format_mutability,
    last_line_extendable, last_line_width, mk_sp, rewrite_ident,
};

#[derive(Copy, Clone, Debug, Eq, PartialEq)]
pub(crate) enum PathContext {
    Expr,
    Type,
    Import,
}

// Does not wrap on simple segments.
pub(crate) fn rewrite_path(
    context: &RewriteContext<'_>,
    path_context: PathContext,
    qself: &Option<ptr::P<ast::QSelf>>,
    path: &ast::Path,
    shape: Shape,
) -> RewriteResult {
    let skip_count = qself.as_ref().map_or(0, |x| x.position);

    // 32 covers almost all path lengths measured when compiling core, and there isn't a big
    // downside from allocating slightly more than necessary.
    let mut result = String::with_capacity(32);

    if path.is_global() && qself.is_none() && path_context != PathContext::Import {
        result.push_str("::");
    }

    let mut span_lo = path.span.lo();

    if let Some(qself) = qself {
        result.push('<');

        let fmt_ty = qself.ty.rewrite_result(context, shape)?;
        result.push_str(&fmt_ty);

        if skip_count > 0 {
            result.push_str(" as ");
            if path.is_global() && path_context != PathContext::Import {
                result.push_str("::");
            }

            // 3 = ">::".len()
            let shape = shape.sub_width(3).max_width_error(shape.width, path.span)?;

            result = rewrite_path_segments(
                PathContext::Type,
                result,
                path.segments.iter().take(skip_count),
                span_lo,
                path.span.hi(),
                context,
                shape,
            )?;
        }

        result.push_str(">::");
        span_lo = qself.ty.span.hi() + BytePos(1);
    }

    rewrite_path_segments(
        path_context,
        result,
        path.segments.iter().skip(skip_count),
        span_lo,
        path.span.hi(),
        context,
        shape,
    )
}

fn rewrite_path_segments<'a, I>(
    path_context: PathContext,
    mut buffer: String,
    iter: I,
    mut span_lo: BytePos,
    span_hi: BytePos,
    context: &RewriteContext<'_>,
    shape: Shape,
) -> RewriteResult
where
    I: Iterator<Item = &'a ast::PathSegment>,
{
    let mut first = true;
    let shape = shape.visual_indent(0);

    for segment in iter {
        // Indicates a global path, shouldn't be rendered.
        if segment.ident.name == kw::PathRoot {
            continue;
        }
        if first {
            first = false;
        } else {
            buffer.push_str("::");
        }

        let extra_offset = extra_offset(&buffer, shape);
        let new_shape = shape
            .shrink_left(extra_offset)
            .max_width_error(shape.width, mk_sp(span_lo, span_hi))?;
        let segment_string = rewrite_segment(
            path_context,
            segment,
            &mut span_lo,
            span_hi,
            context,
            new_shape,
        )?;

        buffer.push_str(&segment_string);
    }

    Ok(buffer)
}

#[derive(Debug)]
pub(crate) enum SegmentParam<'a> {
    Const(&'a ast::AnonConst),
    LifeTime(&'a ast::Lifetime),
    Type(&'a ast::Ty),
    Binding(&'a ast::AssocItemConstraint),
}

impl<'a> SegmentParam<'a> {
    fn from_generic_arg(arg: &ast::GenericArg) -> SegmentParam<'_> {
        match arg {
            ast::GenericArg::Lifetime(ref lt) => SegmentParam::LifeTime(lt),
            ast::GenericArg::Type(ref ty) => SegmentParam::Type(ty),
            ast::GenericArg::Const(const_) => SegmentParam::Const(const_),
        }
    }
}

impl<'a> Spanned for SegmentParam<'a> {
    fn span(&self) -> Span {
        match *self {
            SegmentParam::Const(const_) => const_.value.span,
            SegmentParam::LifeTime(lt) => lt.ident.span,
            SegmentParam::Type(ty) => ty.span,
            SegmentParam::Binding(binding) => binding.span,
        }
    }
}

impl<'a> Rewrite for SegmentParam<'a> {
    fn rewrite(&self, context: &RewriteContext<'_>, shape: Shape) -> Option<String> {
        self.rewrite_result(context, shape).ok()
    }

    fn rewrite_result(&self, context: &RewriteContext<'_>, shape: Shape) -> RewriteResult {
        match *self {
            SegmentParam::Const(const_) => const_.rewrite_result(context, shape),
            SegmentParam::LifeTime(lt) => lt.rewrite_result(context, shape),
            SegmentParam::Type(ty) => ty.rewrite_result(context, shape),
            SegmentParam::Binding(atc) => atc.rewrite_result(context, shape),
        }
    }
}

impl Rewrite for ast::PreciseCapturingArg {
    fn rewrite(&self, context: &RewriteContext<'_>, shape: Shape) -> Option<String> {
        self.rewrite_result(context, shape).ok()
    }

    fn rewrite_result(&self, context: &RewriteContext<'_>, shape: Shape) -> RewriteResult {
        match self {
            ast::PreciseCapturingArg::Lifetime(lt) => lt.rewrite_result(context, shape),
            ast::PreciseCapturingArg::Arg(p, _) => {
                rewrite_path(context, PathContext::Type, &None, p, shape)
            }
        }
    }
}

impl Rewrite for ast::AssocItemConstraint {
    fn rewrite(&self, context: &RewriteContext<'_>, shape: Shape) -> Option<String> {
        self.rewrite_result(context, shape).ok()
    }

    fn rewrite_result(&self, context: &RewriteContext<'_>, shape: Shape) -> RewriteResult {
        use ast::AssocItemConstraintKind::{Bound, Equality};

        let mut result = String::with_capacity(128);
        result.push_str(rewrite_ident(context, self.ident));

        if let Some(ref gen_args) = self.gen_args {
            let budget = shape
                .width
                .checked_sub(result.len())
                .max_width_error(shape.width, self.span)?;
            let shape = Shape::legacy(budget, shape.indent + result.len());
            let gen_str = rewrite_generic_args(gen_args, context, shape, gen_args.span())?;
            result.push_str(&gen_str);
        }

        let infix = match (&self.kind, context.config.type_punctuation_density()) {
            (Bound { .. }, _) => ": ",
            (Equality { .. }, TypeDensity::Wide) => " = ",
            (Equality { .. }, TypeDensity::Compressed) => "=",
        };
        result.push_str(infix);

        let budget = shape
            .width
            .checked_sub(result.len())
            .max_width_error(shape.width, self.span)?;
        let shape = Shape::legacy(budget, shape.indent + result.len());
        let rewrite = self.kind.rewrite_result(context, shape)?;
        result.push_str(&rewrite);

        Ok(result)
    }
}

impl Rewrite for ast::AssocItemConstraintKind {
    fn rewrite(&self, context: &RewriteContext<'_>, shape: Shape) -> Option<String> {
        self.rewrite_result(context, shape).ok()
    }

    fn rewrite_result(&self, context: &RewriteContext<'_>, shape: Shape) -> RewriteResult {
        match self {
            ast::AssocItemConstraintKind::Equality { term } => match term {
                Term::Ty(ty) => ty.rewrite_result(context, shape),
                Term::Const(c) => c.rewrite_result(context, shape),
            },
            ast::AssocItemConstraintKind::Bound { bounds } => bounds.rewrite_result(context, shape),
        }
    }
}

// Formats a path segment. There are some hacks involved to correctly determine
// the segment's associated span since it's not part of the AST.
//
// The span_lo is assumed to be greater than the end of any previous segment's
// parameters and lesser or equal than the start of current segment.
//
// span_hi is assumed equal to the end of the entire path.
//
// When the segment contains a positive number of parameters, we update span_lo
// so that invariants described above will hold for the next segment.
fn rewrite_segment(
    path_context: PathContext,
    segment: &ast::PathSegment,
    span_lo: &mut BytePos,
    span_hi: BytePos,
    context: &RewriteContext<'_>,
    shape: Shape,
) -> RewriteResult {
    let mut result = String::with_capacity(128);
    result.push_str(rewrite_ident(context, segment.ident));

    let ident_len = result.len();
    let shape = if context.use_block_indent() {
        shape.offset_left(ident_len)
    } else {
        shape.shrink_left(ident_len)
    }
    .max_width_error(shape.width, mk_sp(*span_lo, span_hi))?;

    if let Some(ref args) = segment.args {
        let generics_str = rewrite_generic_args(args, context, shape, mk_sp(*span_lo, span_hi))?;
        match **args {
            ast::GenericArgs::AngleBracketed(ref data) if !data.args.is_empty() => {
                // HACK: squeeze out the span between the identifier and the parameters.
                // The hack is required so that we don't remove the separator inside macro calls.
                // This does not work in the presence of comment, hoping that people are
                // sane about where to put their comment.
                let separator_snippet = context
                    .snippet(mk_sp(segment.ident.span.hi(), data.span.lo()))
                    .trim();
                let force_separator = context.inside_macro() && separator_snippet.starts_with("::");
                let separator = if path_context == PathContext::Expr || force_separator {
                    "::"
                } else {
                    ""
                };
                result.push_str(separator);

                // Update position of last bracket.
                *span_lo = context
                    .snippet_provider
                    .span_after(mk_sp(*span_lo, span_hi), "<");
            }
            _ => (),
        }
        result.push_str(&generics_str)
    }

    Ok(result)
}

fn format_function_type<'a, I>(
    inputs: I,
    output: &FnRetTy,
    variadic: bool,
    span: Span,
    context: &RewriteContext<'_>,
    shape: Shape,
) -> RewriteResult
where
    I: ExactSizeIterator,
    <I as Iterator>::Item: Deref,
    <I::Item as Deref>::Target: Rewrite + Spanned + 'a,
{
    debug!("format_function_type {:#?}", shape);

    let ty_shape = match context.config.indent_style() {
        // 4 = " -> "
        IndentStyle::Block => shape.offset_left(4).max_width_error(shape.width, span)?,
        IndentStyle::Visual => shape.block_left(4).max_width_error(shape.width, span)?,
    };
    let output = match *output {
        FnRetTy::Ty(ref ty) => {
            let type_str = ty.rewrite_result(context, ty_shape)?;
            format!(" -> {type_str}")
        }
        FnRetTy::Default(..) => String::new(),
    };

    let list_shape = if context.use_block_indent() {
        Shape::indented(
            shape.block().indent.block_indent(context.config),
            context.config,
        )
    } else {
        // 2 for ()
        let budget = shape
            .width
            .checked_sub(2)
            .max_width_error(shape.width, span)?;
        // 1 for (
        let offset = shape.indent + 1;
        Shape::legacy(budget, offset)
    };

    let is_inputs_empty = inputs.len() == 0;
    let list_lo = context.snippet_provider.span_after(span, "(");
    let (list_str, tactic) = if is_inputs_empty {
        let tactic = get_tactics(&[], &output, shape);
        let list_hi = context.snippet_provider.span_before(span, ")");
        let comment = context
            .snippet_provider
            .span_to_snippet(mk_sp(list_lo, list_hi))
            .unknown_error()?
            .trim();
        let comment = if comment.starts_with("//") {
            format!(
                "{}{}{}",
                &list_shape.indent.to_string_with_newline(context.config),
                comment,
                &shape.block().indent.to_string_with_newline(context.config)
            )
        } else {
            comment.to_string()
        };
        (comment, tactic)
    } else {
        let items = itemize_list(
            context.snippet_provider,
            inputs,
            ")",
            ",",
            |arg| arg.span().lo(),
            |arg| arg.span().hi(),
            |arg| arg.rewrite_result(context, list_shape),
            list_lo,
            span.hi(),
            false,
        );

        let item_vec: Vec<_> = items.collect();
        let tactic = get_tactics(&item_vec, &output, shape);
        let trailing_separator = if !context.use_block_indent() || variadic {
            SeparatorTactic::Never
        } else {
            context.config.trailing_comma()
        };

        let fmt = ListFormatting::new(list_shape, context.config)
            .tactic(tactic)
            .trailing_separator(trailing_separator)
            .ends_with_newline(tactic.ends_with_newline(context.config.indent_style()))
            .preserve_newline(true);
        (write_list(&item_vec, &fmt)?, tactic)
    };

    let args = if tactic == DefinitiveListTactic::Horizontal
        || !context.use_block_indent()
        || is_inputs_empty
    {
        format!("({list_str})")
    } else {
        format!(
            "({}{}{})",
            list_shape.indent.to_string_with_newline(context.config),
            list_str,
            shape.block().indent.to_string_with_newline(context.config),
        )
    };
    if output.is_empty() || last_line_width(&args) + first_line_width(&output) <= shape.width {
        Ok(format!("{args}{output}"))
    } else {
        Ok(format!(
            "{}\n{}{}",
            args,
            list_shape.indent.to_string(context.config),
            output.trim_start()
        ))
    }
}

fn type_bound_colon(context: &RewriteContext<'_>) -> &'static str {
    colon_spaces(context.config)
}

// If the return type is multi-lined, then force to use multiple lines for
// arguments as well.
fn get_tactics(item_vec: &[ListItem], output: &str, shape: Shape) -> DefinitiveListTactic {
    if output.contains('\n') {
        DefinitiveListTactic::Vertical
    } else {
        definitive_tactic(
            item_vec,
            ListTactic::HorizontalVertical,
            Separator::Comma,
            // 2 is for the case of ',\n'
            shape.width.saturating_sub(2 + output.len()),
        )
    }
}

impl Rewrite for ast::WherePredicate {
    fn rewrite(&self, context: &RewriteContext<'_>, shape: Shape) -> Option<String> {
        // FIXME: dead spans?
        let result = match *self {
            ast::WherePredicate::BoundPredicate(ast::WhereBoundPredicate {
                ref bound_generic_params,
                ref bounded_ty,
                ref bounds,
                ..
            }) => {
                let type_str = bounded_ty.rewrite(context, shape)?;
                let colon = type_bound_colon(context).trim_end();
                let lhs = if let Some(binder_str) =
                    rewrite_bound_params(context, shape, bound_generic_params)
                {
                    format!("for<{binder_str}> {type_str}{colon}")
                } else {
                    format!("{type_str}{colon}")
                };

                rewrite_assign_rhs(context, lhs, bounds, &RhsAssignKind::Bounds, shape)?
            }
            ast::WherePredicate::RegionPredicate(ast::WhereRegionPredicate {
                ref lifetime,
                ref bounds,
                ..
            }) => rewrite_bounded_lifetime(lifetime, bounds, context, shape)?,
            ast::WherePredicate::EqPredicate(ast::WhereEqPredicate {
                ref lhs_ty,
                ref rhs_ty,
                ..
            }) => {
                let lhs_ty_str = lhs_ty.rewrite(context, shape).map(|lhs| lhs + " =")?;
                rewrite_assign_rhs(context, lhs_ty_str, &**rhs_ty, &RhsAssignKind::Ty, shape)?
            }
        };

        Some(result)
    }
}

impl Rewrite for ast::GenericArg {
    fn rewrite(&self, context: &RewriteContext<'_>, shape: Shape) -> Option<String> {
        self.rewrite_result(context, shape).ok()
    }

    fn rewrite_result(&self, context: &RewriteContext<'_>, shape: Shape) -> RewriteResult {
        match *self {
            ast::GenericArg::Lifetime(ref lt) => lt.rewrite_result(context, shape),
            ast::GenericArg::Type(ref ty) => ty.rewrite_result(context, shape),
            ast::GenericArg::Const(ref const_) => const_.rewrite_result(context, shape),
        }
    }
}

fn rewrite_generic_args(
    gen_args: &ast::GenericArgs,
    context: &RewriteContext<'_>,
    shape: Shape,
    span: Span,
) -> RewriteResult {
    match gen_args {
        ast::GenericArgs::AngleBracketed(ref data) => {
            if data.args.is_empty() {
                Some("".to_owned())
            } else {
                let args = data
                    .args
                    .iter()
                    .map(|x| match x {
                        ast::AngleBracketedArg::Arg(generic_arg) => {
                            SegmentParam::from_generic_arg(generic_arg)
                        }
                        ast::AngleBracketedArg::Constraint(constraint) => {
                            SegmentParam::Binding(constraint)
                        }
                    })
                    .collect::<Vec<_>>();

                overflow::rewrite_with_angle_brackets(context, "", args.iter(), shape, span)
            }
        }
        ast::GenericArgs::Parenthesized(ref data) => format_function_type(
            data.inputs.iter().map(|x| &**x),
            &data.output,
            false,
            data.span,
            context,
            shape,
        ),
<<<<<<< HEAD
        ast::GenericArgs::ParenthesizedElided(..) => Some("(..)".to_owned()),
=======
        _ => Ok("".to_owned()),
>>>>>>> fbe04244
    }
}

fn rewrite_bounded_lifetime(
    lt: &ast::Lifetime,
    bounds: &[ast::GenericBound],
    context: &RewriteContext<'_>,
    shape: Shape,
) -> Option<String> {
    let result = lt.rewrite(context, shape)?;

    if bounds.is_empty() {
        Some(result)
    } else {
        let colon = type_bound_colon(context);
        let overhead = last_line_width(&result) + colon.len();
        let result = format!(
            "{}{}{}",
            result,
            colon,
            join_bounds(context, shape.sub_width(overhead)?, bounds, true).ok()?
        );
        Some(result)
    }
}

impl Rewrite for ast::AnonConst {
    fn rewrite(&self, context: &RewriteContext<'_>, shape: Shape) -> Option<String> {
        format_expr(&self.value, ExprType::SubExpression, context, shape)
    }
}

impl Rewrite for ast::Lifetime {
    fn rewrite(&self, context: &RewriteContext<'_>, _: Shape) -> Option<String> {
        Some(rewrite_ident(context, self.ident).to_owned())
    }
}

impl Rewrite for ast::GenericBound {
    fn rewrite(&self, context: &RewriteContext<'_>, shape: Shape) -> Option<String> {
        self.rewrite_result(context, shape).ok()
    }

    fn rewrite_result(&self, context: &RewriteContext<'_>, shape: Shape) -> RewriteResult {
        match *self {
            ast::GenericBound::Trait(
                ref poly_trait_ref,
                ast::TraitBoundModifiers {
                    constness,
                    asyncness,
                    polarity,
                },
            ) => {
                let snippet = context.snippet(self.span());
                let has_paren = snippet.starts_with('(') && snippet.ends_with(')');
                let mut constness = constness.as_str().to_string();
                if !constness.is_empty() {
                    constness.push(' ');
                }
                let mut asyncness = asyncness.as_str().to_string();
                if !asyncness.is_empty() {
                    asyncness.push(' ');
                }
                let polarity = polarity.as_str();
                let shape = shape
                    .offset_left(constness.len() + polarity.len())
                    .max_width_error(shape.width, self.span())?;
                poly_trait_ref
                    .rewrite_result(context, shape)
                    .map(|s| format!("{constness}{asyncness}{polarity}{s}"))
                    .map(|s| if has_paren { format!("({})", s) } else { s })
            }
            ast::GenericBound::Use(ref args, span) => {
                overflow::rewrite_with_angle_brackets(context, "use", args.iter(), shape, span)
            }
            ast::GenericBound::Outlives(ref lifetime) => lifetime.rewrite_result(context, shape),
        }
    }
}

impl Rewrite for ast::GenericBounds {
    fn rewrite(&self, context: &RewriteContext<'_>, shape: Shape) -> Option<String> {
        self.rewrite_result(context, shape).ok()
    }

    fn rewrite_result(&self, context: &RewriteContext<'_>, shape: Shape) -> RewriteResult {
        if self.is_empty() {
            return Ok(String::new());
        }

        join_bounds(context, shape, self, true)
    }
}

impl Rewrite for ast::GenericParam {
    fn rewrite(&self, context: &RewriteContext<'_>, shape: Shape) -> Option<String> {
        self.rewrite_result(context, shape).ok()
    }

    fn rewrite_result(&self, context: &RewriteContext<'_>, shape: Shape) -> RewriteResult {
        // FIXME: If there are more than one attributes, this will force multiline.
        let mut result = self
            .attrs
            .rewrite_result(context, shape)
            .unwrap_or(String::new());
        let has_attrs = !result.is_empty();

        let mut param = String::with_capacity(128);

        let param_start = if let ast::GenericParamKind::Const {
            ref ty,
            kw_span,
            default,
        } = &self.kind
        {
            param.push_str("const ");
            param.push_str(rewrite_ident(context, self.ident));
            param.push_str(": ");
            param.push_str(&ty.rewrite_result(context, shape)?);
            if let Some(default) = default {
                let eq_str = match context.config.type_punctuation_density() {
                    TypeDensity::Compressed => "=",
                    TypeDensity::Wide => " = ",
                };
                param.push_str(eq_str);
                let budget = shape
                    .width
                    .checked_sub(param.len())
                    .max_width_error(shape.width, self.span())?;
                let rewrite =
                    default.rewrite_result(context, Shape::legacy(budget, shape.indent))?;
                param.push_str(&rewrite);
            }
            kw_span.lo()
        } else {
            param.push_str(rewrite_ident(context, self.ident));
            self.ident.span.lo()
        };

        if !self.bounds.is_empty() {
            param.push_str(type_bound_colon(context));
            param.push_str(&self.bounds.rewrite_result(context, shape)?)
        }
        if let ast::GenericParamKind::Type {
            default: Some(ref def),
        } = self.kind
        {
            let eq_str = match context.config.type_punctuation_density() {
                TypeDensity::Compressed => "=",
                TypeDensity::Wide => " = ",
            };
            param.push_str(eq_str);
            let budget = shape
                .width
                .checked_sub(param.len())
                .max_width_error(shape.width, self.span())?;
            let rewrite =
                def.rewrite_result(context, Shape::legacy(budget, shape.indent + param.len()))?;
            param.push_str(&rewrite);
        }

        if let Some(last_attr) = self.attrs.last().filter(|last_attr| {
            contains_comment(context.snippet(mk_sp(last_attr.span.hi(), param_start)))
        }) {
            result = combine_strs_with_missing_comments(
                context,
                &result,
                &param,
                mk_sp(last_attr.span.hi(), param_start),
                shape,
                !last_attr.is_doc_comment(),
            )?;
        } else {
            // When rewriting generic params, an extra newline should be put
            // if the attributes end with a doc comment
            if let Some(true) = self.attrs.last().map(|a| a.is_doc_comment()) {
                result.push_str(&shape.indent.to_string_with_newline(context.config));
            } else if has_attrs {
                result.push(' ');
            }
            result.push_str(&param);
        }

        Ok(result)
    }
}

impl Rewrite for ast::PolyTraitRef {
    fn rewrite(&self, context: &RewriteContext<'_>, shape: Shape) -> Option<String> {
        self.rewrite_result(context, shape).ok()
    }

    fn rewrite_result(&self, context: &RewriteContext<'_>, shape: Shape) -> RewriteResult {
        if let Some(lifetime_str) = rewrite_bound_params(context, shape, &self.bound_generic_params)
        {
            // 6 is "for<> ".len()
            let extra_offset = lifetime_str.len() + 6;
            let shape = shape
                .offset_left(extra_offset)
                .max_width_error(shape.width, self.span)?;
            let path_str = self.trait_ref.rewrite_result(context, shape)?;

            Ok(format!("for<{lifetime_str}> {path_str}"))
        } else {
            self.trait_ref.rewrite_result(context, shape)
        }
    }
}

impl Rewrite for ast::TraitRef {
    fn rewrite(&self, context: &RewriteContext<'_>, shape: Shape) -> Option<String> {
        self.rewrite_result(context, shape).ok()
    }

    fn rewrite_result(&self, context: &RewriteContext<'_>, shape: Shape) -> RewriteResult {
        rewrite_path(context, PathContext::Type, &None, &self.path, shape)
    }
}

impl Rewrite for ast::Ty {
    fn rewrite(&self, context: &RewriteContext<'_>, shape: Shape) -> Option<String> {
        self.rewrite_result(context, shape).ok()
    }

    fn rewrite_result(&self, context: &RewriteContext<'_>, shape: Shape) -> RewriteResult {
        match self.kind {
            ast::TyKind::TraitObject(ref bounds, tobj_syntax) => {
                // we have to consider 'dyn' keyword is used or not!!!
                let (shape, prefix) = match tobj_syntax {
                    ast::TraitObjectSyntax::Dyn => {
                        let shape = shape
                            .offset_left(4)
                            .max_width_error(shape.width, self.span())?;
                        (shape, "dyn ")
                    }
                    ast::TraitObjectSyntax::DynStar => {
                        let shape = shape
                            .offset_left(5)
                            .max_width_error(shape.width, self.span())?;
                        (shape, "dyn* ")
                    }
                    ast::TraitObjectSyntax::None => (shape, ""),
                };
                let mut res = bounds.rewrite_result(context, shape)?;
                // We may have falsely removed a trailing `+` inside macro call.
                if context.inside_macro()
                    && bounds.len() == 1
                    && context.snippet(self.span).ends_with('+')
                    && !res.ends_with('+')
                {
                    res.push('+');
                }
                Ok(format!("{prefix}{res}"))
            }
            ast::TyKind::Ptr(ref mt) => {
                let prefix = match mt.mutbl {
                    Mutability::Mut => "*mut ",
                    Mutability::Not => "*const ",
                };

                rewrite_unary_prefix(context, prefix, &*mt.ty, shape)
            }
            ast::TyKind::Ref(ref lifetime, ref mt) => {
                let mut_str = format_mutability(mt.mutbl);
                let mut_len = mut_str.len();
                let mut result = String::with_capacity(128);
                result.push('&');
                let ref_hi = context.snippet_provider.span_after(self.span(), "&");
                let mut cmnt_lo = ref_hi;

                if let Some(ref lifetime) = *lifetime {
                    let lt_budget = shape
                        .width
                        .checked_sub(2 + mut_len)
                        .max_width_error(shape.width, self.span())?;
                    let lt_str = lifetime.rewrite_result(
                        context,
                        Shape::legacy(lt_budget, shape.indent + 2 + mut_len),
                    )?;
                    let before_lt_span = mk_sp(cmnt_lo, lifetime.ident.span.lo());
                    if contains_comment(context.snippet(before_lt_span)) {
                        result = combine_strs_with_missing_comments(
                            context,
                            &result,
                            &lt_str,
                            before_lt_span,
                            shape,
                            true,
                        )?;
                    } else {
                        result.push_str(&lt_str);
                    }
                    result.push(' ');
                    cmnt_lo = lifetime.ident.span.hi();
                }

                if ast::Mutability::Mut == mt.mutbl {
                    let mut_hi = context.snippet_provider.span_after(self.span(), "mut");
                    let before_mut_span = mk_sp(cmnt_lo, mut_hi - BytePos::from_usize(3));
                    if contains_comment(context.snippet(before_mut_span)) {
                        result = combine_strs_with_missing_comments(
                            context,
                            result.trim_end(),
                            mut_str,
                            before_mut_span,
                            shape,
                            true,
                        )?;
                    } else {
                        result.push_str(mut_str);
                    }
                    cmnt_lo = mut_hi;
                }

                let before_ty_span = mk_sp(cmnt_lo, mt.ty.span.lo());
                if contains_comment(context.snippet(before_ty_span)) {
                    result = combine_strs_with_missing_comments(
                        context,
                        result.trim_end(),
                        &mt.ty.rewrite_result(context, shape)?,
                        before_ty_span,
                        shape,
                        true,
                    )?;
                } else {
                    let used_width = last_line_width(&result);
                    let budget = shape
                        .width
                        .checked_sub(used_width)
                        .max_width_error(shape.width, self.span())?;
                    let ty_str = mt.ty.rewrite_result(
                        context,
                        Shape::legacy(budget, shape.indent + used_width),
                    )?;
                    result.push_str(&ty_str);
                }

                Ok(result)
            }
            // FIXME: we drop any comments here, even though it's a silly place to put
            // comments.
            ast::TyKind::Paren(ref ty) => {
                if context.config.style_edition() <= StyleEdition::Edition2021
                    || context.config.indent_style() == IndentStyle::Visual
                {
                    let budget = shape
                        .width
                        .checked_sub(2)
                        .max_width_error(shape.width, self.span())?;
                    return ty
                        .rewrite_result(context, Shape::legacy(budget, shape.indent + 1))
                        .map(|ty_str| format!("({})", ty_str));
                }

                // 2 = ()
                if let Some(sh) = shape.sub_width(2) {
                    if let Ok(ref s) = ty.rewrite_result(context, sh) {
                        if !s.contains('\n') {
                            return Ok(format!("({s})"));
                        }
                    }
                }

                let indent_str = shape.indent.to_string_with_newline(context.config);
                let shape = shape
                    .block_indent(context.config.tab_spaces())
                    .with_max_width(context.config);
                let rw = ty.rewrite_result(context, shape)?;
                Ok(format!(
                    "({}{}{})",
                    shape.to_string_with_newline(context.config),
                    rw,
                    indent_str
                ))
            }
            ast::TyKind::Slice(ref ty) => {
                let budget = shape
                    .width
                    .checked_sub(4)
                    .max_width_error(shape.width, self.span())?;
                ty.rewrite_result(context, Shape::legacy(budget, shape.indent + 1))
                    .map(|ty_str| format!("[{}]", ty_str))
            }
            ast::TyKind::Tup(ref items) => {
                rewrite_tuple(context, items.iter(), self.span, shape, items.len() == 1)
            }
            ast::TyKind::AnonStruct(..) => Ok(context.snippet(self.span).to_owned()),
            ast::TyKind::AnonUnion(..) => Ok(context.snippet(self.span).to_owned()),
            ast::TyKind::Path(ref q_self, ref path) => {
                rewrite_path(context, PathContext::Type, q_self, path, shape)
            }
            ast::TyKind::Array(ref ty, ref repeats) => rewrite_pair(
                &**ty,
                &*repeats.value,
                PairParts::new("[", "; ", "]"),
                context,
                shape,
                SeparatorPlace::Back,
            ),
            ast::TyKind::Infer => {
                if shape.width >= 1 {
                    Ok("_".to_owned())
                } else {
                    Err(RewriteError::ExceedsMaxWidth {
                        configured_width: shape.width,
                        span: self.span(),
                    })
                }
            }
            ast::TyKind::BareFn(ref bare_fn) => rewrite_bare_fn(bare_fn, self.span, context, shape),
            ast::TyKind::Never => Ok(String::from("!")),
            ast::TyKind::MacCall(ref mac) => {
                rewrite_macro(mac, None, context, shape, MacroPosition::Expression).unknown_error()
            }
            ast::TyKind::ImplicitSelf => Ok(String::from("")),
            ast::TyKind::ImplTrait(_, ref it) => {
                // Empty trait is not a parser error.
                if it.is_empty() {
                    return Ok("impl".to_owned());
                }
                let rw = if context.config.style_edition() <= StyleEdition::Edition2021 {
                    it.rewrite_result(context, shape)
                } else {
                    join_bounds(context, shape, it, false)
                };
                rw.map(|it_str| {
                    let space = if it_str.is_empty() { "" } else { " " };
                    format!("impl{}{}", space, it_str)
                })
            }
            ast::TyKind::CVarArgs => Ok("...".to_owned()),
            ast::TyKind::Dummy | ast::TyKind::Err(_) => Ok(context.snippet(self.span).to_owned()),
            ast::TyKind::Typeof(ref anon_const) => rewrite_call(
                context,
                "typeof",
                &[anon_const.value.clone()],
                self.span,
                shape,
            ),
            ast::TyKind::Pat(ref ty, ref pat) => {
                let ty = ty.rewrite_result(context, shape)?;
                let pat = pat.rewrite_result(context, shape)?;
                Ok(format!("{ty} is {pat}"))
            }
        }
    }
}

fn rewrite_bare_fn(
    bare_fn: &ast::BareFnTy,
    span: Span,
    context: &RewriteContext<'_>,
    shape: Shape,
) -> RewriteResult {
    debug!("rewrite_bare_fn {:#?}", shape);

    let mut result = String::with_capacity(128);

    if let Some(ref lifetime_str) = rewrite_bound_params(context, shape, &bare_fn.generic_params) {
        result.push_str("for<");
        // 6 = "for<> ".len(), 4 = "for<".
        // This doesn't work out so nicely for multiline situation with lots of
        // rightward drift. If that is a problem, we could use the list stuff.
        result.push_str(lifetime_str);
        result.push_str("> ");
    }

    result.push_str(crate::utils::format_safety(bare_fn.safety));

    result.push_str(&format_extern(
        bare_fn.ext,
        context.config.force_explicit_abi(),
    ));

    result.push_str("fn");

    let func_ty_shape = if context.use_block_indent() {
        shape
            .offset_left(result.len())
            .max_width_error(shape.width, span)?
    } else {
        shape
            .visual_indent(result.len())
            .sub_width(result.len())
            .max_width_error(shape.width, span)?
    };

    let rewrite = format_function_type(
        bare_fn.decl.inputs.iter(),
        &bare_fn.decl.output,
        bare_fn.decl.c_variadic(),
        span,
        context,
        func_ty_shape,
    )?;

    result.push_str(&rewrite);

    Ok(result)
}

fn is_generic_bounds_in_order(generic_bounds: &[ast::GenericBound]) -> bool {
    let is_trait = |b: &ast::GenericBound| match b {
        ast::GenericBound::Outlives(..) => false,
        ast::GenericBound::Trait(..) | ast::GenericBound::Use(..) => true,
    };
    let is_lifetime = |b: &ast::GenericBound| !is_trait(b);
    let last_trait_index = generic_bounds.iter().rposition(is_trait);
    let first_lifetime_index = generic_bounds.iter().position(is_lifetime);
    match (last_trait_index, first_lifetime_index) {
        (Some(last_trait_index), Some(first_lifetime_index)) => {
            last_trait_index < first_lifetime_index
        }
        _ => true,
    }
}

fn join_bounds(
    context: &RewriteContext<'_>,
    shape: Shape,
    items: &[ast::GenericBound],
    need_indent: bool,
) -> RewriteResult {
    join_bounds_inner(context, shape, items, need_indent, false)
}

fn join_bounds_inner(
    context: &RewriteContext<'_>,
    shape: Shape,
    items: &[ast::GenericBound],
    need_indent: bool,
    force_newline: bool,
) -> RewriteResult {
    debug_assert!(!items.is_empty());

    let generic_bounds_in_order = is_generic_bounds_in_order(items);
    let is_bound_extendable = |s: &str, b: &ast::GenericBound| match b {
        ast::GenericBound::Outlives(..) => true,
        // We treat `use<>` like a trait bound here.
        ast::GenericBound::Trait(..) | ast::GenericBound::Use(..) => last_line_extendable(s),
    };

    // Whether a GenericBound item is a PathSegment segment that includes internal array
    // that contains more than one item
    let is_item_with_multi_items_array = |item: &ast::GenericBound| match item {
        ast::GenericBound::Trait(ref poly_trait_ref, ..) => {
            let segments = &poly_trait_ref.trait_ref.path.segments;
            if segments.len() > 1 {
                true
            } else {
                if let Some(args_in) = &segments[0].args {
                    matches!(
                        args_in.deref(),
                        ast::GenericArgs::AngleBracketed(bracket_args)
                            if bracket_args.args.len() > 1
                    )
                } else {
                    false
                }
            }
        }
        ast::GenericBound::Use(args, _) => args.len() > 1,
        _ => false,
    };

    let result = items.iter().enumerate().try_fold(
        (String::new(), None, false),
        |(strs, prev_trailing_span, prev_extendable), (i, item)| {
            let trailing_span = if i < items.len() - 1 {
                let hi = context
                    .snippet_provider
                    .span_before(mk_sp(items[i + 1].span().lo(), item.span().hi()), "+");

                Some(mk_sp(item.span().hi(), hi))
            } else {
                None
            };
            let (leading_span, has_leading_comment) = if i > 0 {
                let lo = context
                    .snippet_provider
                    .span_after(mk_sp(items[i - 1].span().hi(), item.span().lo()), "+");

                let span = mk_sp(lo, item.span().lo());

                let has_comments = contains_comment(context.snippet(span));

                (Some(mk_sp(lo, item.span().lo())), has_comments)
            } else {
                (None, false)
            };
            let prev_has_trailing_comment = match prev_trailing_span {
                Some(ts) => contains_comment(context.snippet(ts)),
                _ => false,
            };

            let shape = if need_indent && force_newline {
                shape
                    .block_indent(context.config.tab_spaces())
                    .with_max_width(context.config)
            } else {
                shape
            };
            let whitespace = if force_newline && (!prev_extendable || !generic_bounds_in_order) {
                shape
                    .indent
                    .to_string_with_newline(context.config)
                    .to_string()
            } else {
                String::from(" ")
            };

            let joiner = match context.config.type_punctuation_density() {
                TypeDensity::Compressed => String::from("+"),
                TypeDensity::Wide => whitespace + "+ ",
            };
            let joiner = if has_leading_comment {
                joiner.trim_end()
            } else {
                &joiner
            };
            let joiner = if prev_has_trailing_comment {
                joiner.trim_start()
            } else {
                joiner
            };

            let (extendable, trailing_str) = if i == 0 {
                let bound_str = item.rewrite_result(context, shape)?;
                (is_bound_extendable(&bound_str, item), bound_str)
            } else {
                let bound_str = &item.rewrite_result(context, shape)?;
                match leading_span {
                    Some(ls) if has_leading_comment => (
                        is_bound_extendable(bound_str, item),
                        combine_strs_with_missing_comments(
                            context, joiner, bound_str, ls, shape, true,
                        )?,
                    ),
                    _ => (
                        is_bound_extendable(bound_str, item),
                        String::from(joiner) + bound_str,
                    ),
                }
            };
            match prev_trailing_span {
                Some(ts) if prev_has_trailing_comment => combine_strs_with_missing_comments(
                    context,
                    &strs,
                    &trailing_str,
                    ts,
                    shape,
                    true,
                )
                .map(|v| (v, trailing_span, extendable)),
                _ => Ok((strs + &trailing_str, trailing_span, extendable)),
            }
        },
    )?;

    // Whether to retry with a forced newline:
    //   Only if result is not already multiline and did not exceed line width,
    //   and either there is more than one item;
    //       or the single item is of type `Trait`,
    //          and any of the internal arrays contains more than one item;
    let retry_with_force_newline = match context.config.style_edition() {
        style_edition @ _ if style_edition <= StyleEdition::Edition2021 => {
            !force_newline
                && items.len() > 1
                && (result.0.contains('\n') || result.0.len() > shape.width)
        }
        _ if force_newline => false,
        _ if (!result.0.contains('\n') && result.0.len() <= shape.width) => false,
        _ if items.len() > 1 => true,
        _ => is_item_with_multi_items_array(&items[0]),
    };

    if retry_with_force_newline {
        join_bounds_inner(context, shape, items, need_indent, true)
    } else {
        Ok(result.0)
    }
}

pub(crate) fn opaque_ty(ty: &Option<ptr::P<ast::Ty>>) -> Option<&ast::GenericBounds> {
    ty.as_ref().and_then(|t| match &t.kind {
        ast::TyKind::ImplTrait(_, bounds) => Some(bounds),
        _ => None,
    })
}

pub(crate) fn can_be_overflowed_type(
    context: &RewriteContext<'_>,
    ty: &ast::Ty,
    len: usize,
) -> bool {
    match ty.kind {
        ast::TyKind::Tup(..) => context.use_block_indent() && len == 1,
        ast::TyKind::Ref(_, ref mutty) | ast::TyKind::Ptr(ref mutty) => {
            can_be_overflowed_type(context, &*mutty.ty, len)
        }
        _ => false,
    }
}

/// Returns `None` if there is no `GenericParam` in the list
pub(crate) fn rewrite_bound_params(
    context: &RewriteContext<'_>,
    shape: Shape,
    generic_params: &[ast::GenericParam],
) -> Option<String> {
    let result = generic_params
        .iter()
        .map(|param| param.rewrite(context, shape))
        .collect::<Option<Vec<_>>>()?
        .join(", ");
    if result.is_empty() {
        None
    } else {
        Some(result)
    }
}<|MERGE_RESOLUTION|>--- conflicted
+++ resolved
@@ -519,7 +519,7 @@
     match gen_args {
         ast::GenericArgs::AngleBracketed(ref data) => {
             if data.args.is_empty() {
-                Some("".to_owned())
+                Ok("".to_owned())
             } else {
                 let args = data
                     .args
@@ -545,11 +545,7 @@
             context,
             shape,
         ),
-<<<<<<< HEAD
-        ast::GenericArgs::ParenthesizedElided(..) => Some("(..)".to_owned()),
-=======
-        _ => Ok("".to_owned()),
->>>>>>> fbe04244
+        ast::GenericArgs::ParenthesizedElided(..) => Ok("(..)".to_owned()),
     }
 }
 
