--- conflicted
+++ resolved
@@ -110,14 +110,9 @@
 mod tests {
     use prelude::v1::*;
 
-<<<<<<< HEAD
     use sync::{Arc, Barrier};
     use sync::mpsc::{channel, TryRecvError};
     use thread::Thread;
-=======
-    use comm::Empty;
-    use sync::{Arc, Barrier};
->>>>>>> f3a7ec70
 
     #[test]
     fn test_barrier() {
@@ -129,16 +124,9 @@
         for _ in range(0u, N - 1) {
             let c = barrier.clone();
             let tx = tx.clone();
-<<<<<<< HEAD
             Thread::spawn(move|| {
-                c.wait();
-                tx.send(true).unwrap();
+                tx.send(c.wait().is_leader()).unwrap();
             }).detach();
-=======
-            spawn(move|| {
-                tx.send(c.wait().is_leader());
-            });
->>>>>>> f3a7ec70
         }
 
         // At this point, all spawned tasks should be blocked,
@@ -151,16 +139,11 @@
         let mut leader_found = barrier.wait().is_leader();
 
         // Now, the barrier is cleared and we should get data.
-<<<<<<< HEAD
-        for _ in range(0u, 9) {
-            rx.recv().unwrap();
-=======
         for _ in range(0u, N - 1) {
-            if rx.recv() {
+            if rx.recv().unwrap() {
                 assert!(!leader_found);
                 leader_found = true;
             }
->>>>>>> f3a7ec70
         }
         assert!(leader_found);
     }
