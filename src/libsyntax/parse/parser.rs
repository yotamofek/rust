// Copyright 2012-2014 The Rust Project Developers. See the COPYRIGHT
// file at the top-level directory of this distribution and at
// http://rust-lang.org/COPYRIGHT.
//
// Licensed under the Apache License, Version 2.0 <LICENSE-APACHE or
// http://www.apache.org/licenses/LICENSE-2.0> or the MIT license
// <LICENSE-MIT or http://opensource.org/licenses/MIT>, at your
// option. This file may not be copied, modified, or distributed
// except according to those terms.

use abi::{self, Abi};
use ast::BareFnTy;
use ast::{RegionTyParamBound, TraitTyParamBound, TraitBoundModifier};
use ast::Unsafety;
use ast::{Mod, Arg, Arm, Attribute, BindingMode, TraitItemKind};
use ast::Block;
use ast::{BlockCheckMode, CaptureBy};
use ast::{Constness, Crate, CrateConfig};
use ast::Defaultness;
use ast::EnumDef;
use ast::{Expr, ExprKind, RangeLimits};
use ast::{Field, FnDecl};
use ast::{ForeignItem, ForeignItemKind, FunctionRetTy};
use ast::{Ident, ImplItem, Item, ItemKind};
use ast::{Lit, LitKind, UintTy};
use ast::Local;
use ast::MacStmtStyle;
use ast::Mac_;
use ast::{MutTy, Mutability};
use ast::{Pat, PatKind};
use ast::{PolyTraitRef, QSelf};
use ast::{Stmt, StmtKind};
use ast::{VariantData, StructField};
use ast::StrStyle;
use ast::SelfKind;
use ast::{TraitItem, TraitRef};
use ast::{Ty, TyKind, TypeBinding, TyParam, TyParamBounds};
use ast::{ViewPath, ViewPathGlob, ViewPathList, ViewPathSimple};
use ast::{Visibility, WhereClause};
use ast::{BinOpKind, UnOp};
use ast;
use codemap::{self, CodeMap, Spanned, spanned};
use syntax_pos::{self, Span, BytePos, mk_sp};
use errors::{self, DiagnosticBuilder};
use ext::tt::macro_parser;
use parse;
use parse::classify;
use parse::common::SeqSep;
use parse::lexer::{Reader, TokenAndSpan};
use parse::obsolete::{ParserObsoleteMethods, ObsoleteSyntax};
use parse::token::{self, intern, MatchNt, SubstNt, SpecialVarNt, InternedString};
use parse::token::{keywords, SpecialMacroVar};
use parse::{new_sub_parser_from_file, ParseSess};
use util::parser::{AssocOp, Fixity};
use print::pprust;
use ptr::P;
use parse::PResult;
<<<<<<< HEAD
use tokenstream::{self, Delimited, SequenceRepetition, TokenTree};
=======
use util::ThinVec;
>>>>>>> 5033eca6

use std::collections::HashSet;
use std::mem;
use std::path::{Path, PathBuf};
use std::rc::Rc;
use std::slice;

bitflags! {
    flags Restrictions: u8 {
        const RESTRICTION_STMT_EXPR         = 1 << 0,
        const RESTRICTION_NO_STRUCT_LITERAL = 1 << 1,
        const NO_NONINLINE_MOD  = 1 << 2,
    }
}

type ItemInfo = (Ident, ItemKind, Option<Vec<Attribute> >);

/// How to parse a path. There are three different kinds of paths, all of which
/// are parsed somewhat differently.
#[derive(Copy, Clone, PartialEq)]
pub enum PathStyle {
    /// A path with no type parameters, e.g. `foo::bar::Baz`, used in imports or visibilities.
    Mod,
    /// A path with a lifetime and type parameters, with no double colons
    /// before the type parameters; e.g. `foo::bar<'a>::Baz<T>`, used in types.
    /// Paths using this style can be passed into macros expecting `path` nonterminals.
    Type,
    /// A path with a lifetime and type parameters with double colons before
    /// the type parameters; e.g. `foo::bar::<'a>::Baz::<T>`, used in expressions or patterns.
    Expr,
}

/// How to parse a bound, whether to allow bound modifiers such as `?`.
#[derive(Copy, Clone, PartialEq)]
pub enum BoundParsingMode {
    Bare,
    Modified,
}

#[derive(Clone, Copy, PartialEq)]
pub enum SemiColonMode {
    Break,
    Ignore,
}

/// Possibly accept an `token::Interpolated` expression (a pre-parsed expression
/// dropped into the token stream, which happens while parsing the result of
/// macro expansion). Placement of these is not as complex as I feared it would
/// be. The important thing is to make sure that lookahead doesn't balk at
/// `token::Interpolated` tokens.
macro_rules! maybe_whole_expr {
    ($p:expr) => (
        {
            let found = match $p.token {
                token::Interpolated(token::NtExpr(ref e)) => {
                    Some((*e).clone())
                }
                token::Interpolated(token::NtPath(_)) => {
                    // FIXME: The following avoids an issue with lexical borrowck scopes,
                    // but the clone is unfortunate.
                    let pt = match $p.token {
                        token::Interpolated(token::NtPath(ref pt)) => (**pt).clone(),
                        _ => unreachable!()
                    };
                    let span = $p.span;
                    Some($p.mk_expr(span.lo, span.hi, ExprKind::Path(None, pt), ThinVec::new()))
                }
                token::Interpolated(token::NtBlock(_)) => {
                    // FIXME: The following avoids an issue with lexical borrowck scopes,
                    // but the clone is unfortunate.
                    let b = match $p.token {
                        token::Interpolated(token::NtBlock(ref b)) => (*b).clone(),
                        _ => unreachable!()
                    };
                    let span = $p.span;
                    Some($p.mk_expr(span.lo, span.hi, ExprKind::Block(b), ThinVec::new()))
                }
                _ => None
            };
            match found {
                Some(e) => {
                    $p.bump();
                    return Ok(e);
                }
                None => ()
            }
        }
    )
}

/// As maybe_whole_expr, but for things other than expressions
macro_rules! maybe_whole {
    ($p:expr, $constructor:ident) => (
        {
            let found = match ($p).token {
                token::Interpolated(token::$constructor(_)) => {
                    Some(($p).bump_and_get())
                }
                _ => None
            };
            if let Some(token::Interpolated(token::$constructor(x))) = found {
                return Ok(x.clone());
            }
        }
    );
    (no_clone $p:expr, $constructor:ident) => (
        {
            let found = match ($p).token {
                token::Interpolated(token::$constructor(_)) => {
                    Some(($p).bump_and_get())
                }
                _ => None
            };
            if let Some(token::Interpolated(token::$constructor(x))) = found {
                return Ok(x);
            }
        }
    );
    (no_clone_from_p $p:expr, $constructor:ident) => (
        {
            let found = match ($p).token {
                token::Interpolated(token::$constructor(_)) => {
                    Some(($p).bump_and_get())
                }
                _ => None
            };
            if let Some(token::Interpolated(token::$constructor(x))) = found {
                return Ok(x.unwrap());
            }
        }
    );
    (deref $p:expr, $constructor:ident) => (
        {
            let found = match ($p).token {
                token::Interpolated(token::$constructor(_)) => {
                    Some(($p).bump_and_get())
                }
                _ => None
            };
            if let Some(token::Interpolated(token::$constructor(x))) = found {
                return Ok((*x).clone());
            }
        }
    );
    (Some deref $p:expr, $constructor:ident) => (
        {
            let found = match ($p).token {
                token::Interpolated(token::$constructor(_)) => {
                    Some(($p).bump_and_get())
                }
                _ => None
            };
            if let Some(token::Interpolated(token::$constructor(x))) = found {
                return Ok(Some((*x).clone()));
            }
        }
    );
    (pair_empty $p:expr, $constructor:ident) => (
        {
            let found = match ($p).token {
                token::Interpolated(token::$constructor(_)) => {
                    Some(($p).bump_and_get())
                }
                _ => None
            };
            if let Some(token::Interpolated(token::$constructor(x))) = found {
                return Ok((Vec::new(), x));
            }
        }
    )
}

fn maybe_append(mut lhs: Vec<Attribute>, rhs: Option<Vec<Attribute>>)
                -> Vec<Attribute> {
    if let Some(ref attrs) = rhs {
        lhs.extend(attrs.iter().cloned())
    }
    lhs
}

/* ident is handled by common.rs */

pub struct Parser<'a> {
    pub sess: &'a ParseSess,
    /// the current token:
    pub token: token::Token,
    /// the span of the current token:
    pub span: Span,
    /// the span of the prior token:
    pub last_span: Span,
    pub cfg: CrateConfig,
    /// the previous token or None (only stashed sometimes).
    pub last_token: Option<Box<token::Token>>,
    last_token_interpolated: bool,
    last_token_eof: bool,
    pub buffer: [TokenAndSpan; 4],
    pub buffer_start: isize,
    pub buffer_end: isize,
    pub tokens_consumed: usize,
    pub restrictions: Restrictions,
    pub quote_depth: usize, // not (yet) related to the quasiquoter
    pub reader: Box<Reader+'a>,
    pub interner: Rc<token::IdentInterner>,
    /// The set of seen errors about obsolete syntax. Used to suppress
    /// extra detail when the same error is seen twice
    pub obsolete_set: HashSet<ObsoleteSyntax>,
    /// Used to determine the path to externally loaded source files
    pub filename: Option<String>,
    pub mod_path_stack: Vec<InternedString>,
    /// Stack of open delimiters and their spans. Used for error message.
    pub open_braces: Vec<(token::DelimToken, Span)>,
    /// Flag if this parser "owns" the directory that it is currently parsing
    /// in. This will affect how nested files are looked up.
    pub owns_directory: bool,
    /// Name of the root module this parser originated from. If `None`, then the
    /// name is not known. This does not change while the parser is descending
    /// into modules, and sub-parsers have new values for this name.
    pub root_module_name: Option<String>,
    pub expected_tokens: Vec<TokenType>,
}

#[derive(PartialEq, Eq, Clone)]
pub enum TokenType {
    Token(token::Token),
    Keyword(keywords::Keyword),
    Operator,
}

impl TokenType {
    fn to_string(&self) -> String {
        match *self {
            TokenType::Token(ref t) => format!("`{}`", Parser::token_to_string(t)),
            TokenType::Operator => "an operator".to_string(),
            TokenType::Keyword(kw) => format!("`{}`", kw.name()),
        }
    }
}

fn is_ident_or_underscore(t: &token::Token) -> bool {
    t.is_ident() || *t == token::Underscore
}

/// Information about the path to a module.
pub struct ModulePath {
    pub name: String,
    pub path_exists: bool,
    pub result: Result<ModulePathSuccess, ModulePathError>,
}

pub struct ModulePathSuccess {
    pub path: ::std::path::PathBuf,
    pub owns_directory: bool,
}

pub struct ModulePathError {
    pub err_msg: String,
    pub help_msg: String,
}

pub enum LhsExpr {
    NotYetParsed,
    AttributesParsed(ThinVec<Attribute>),
    AlreadyParsed(P<Expr>),
}

impl From<Option<ThinVec<Attribute>>> for LhsExpr {
    fn from(o: Option<ThinVec<Attribute>>) -> Self {
        if let Some(attrs) = o {
            LhsExpr::AttributesParsed(attrs)
        } else {
            LhsExpr::NotYetParsed
        }
    }
}

impl From<P<Expr>> for LhsExpr {
    fn from(expr: P<Expr>) -> Self {
        LhsExpr::AlreadyParsed(expr)
    }
}

impl<'a> Parser<'a> {
    pub fn new(sess: &'a ParseSess,
               cfg: ast::CrateConfig,
               mut rdr: Box<Reader+'a>)
               -> Parser<'a>
    {
        let tok0 = rdr.real_token();
        let span = tok0.sp;
        let filename = if span != syntax_pos::DUMMY_SP {
            Some(sess.codemap().span_to_filename(span))
        } else { None };
        let placeholder = TokenAndSpan {
            tok: token::Underscore,
            sp: span,
        };

        Parser {
            reader: rdr,
            interner: token::get_ident_interner(),
            sess: sess,
            cfg: cfg,
            token: tok0.tok,
            span: span,
            last_span: span,
            last_token: None,
            last_token_interpolated: false,
            last_token_eof: false,
            buffer: [
                placeholder.clone(),
                placeholder.clone(),
                placeholder.clone(),
                placeholder.clone(),
            ],
            buffer_start: 0,
            buffer_end: 0,
            tokens_consumed: 0,
            restrictions: Restrictions::empty(),
            quote_depth: 0,
            obsolete_set: HashSet::new(),
            mod_path_stack: Vec::new(),
            filename: filename,
            open_braces: Vec::new(),
            owns_directory: true,
            root_module_name: None,
            expected_tokens: Vec::new(),
        }
    }

    /// Convert a token to a string using self's reader
    pub fn token_to_string(token: &token::Token) -> String {
        pprust::token_to_string(token)
    }

    /// Convert the current token to a string using self's reader
    pub fn this_token_to_string(&self) -> String {
        Parser::token_to_string(&self.token)
    }

    pub fn this_token_descr(&self) -> String {
        let s = self.this_token_to_string();
        if self.token.is_strict_keyword() {
            format!("keyword `{}`", s)
        } else if self.token.is_reserved_keyword() {
            format!("reserved keyword `{}`", s)
        } else {
            format!("`{}`", s)
        }
    }

    pub fn unexpected_last<T>(&self, t: &token::Token) -> PResult<'a, T> {
        let token_str = Parser::token_to_string(t);
        let last_span = self.last_span;
        Err(self.span_fatal(last_span, &format!("unexpected token: `{}`", token_str)))
    }

    pub fn unexpected<T>(&mut self) -> PResult<'a, T> {
        match self.expect_one_of(&[], &[]) {
            Err(e) => Err(e),
            Ok(_) => unreachable!(),
        }
    }

    /// Expect and consume the token t. Signal an error if
    /// the next token is not t.
    pub fn expect(&mut self, t: &token::Token) -> PResult<'a,  ()> {
        if self.expected_tokens.is_empty() {
            if self.token == *t {
                self.bump();
                Ok(())
            } else {
                let token_str = Parser::token_to_string(t);
                let this_token_str = self.this_token_to_string();
                Err(self.fatal(&format!("expected `{}`, found `{}`",
                                   token_str,
                                   this_token_str)))
            }
        } else {
            self.expect_one_of(unsafe { slice::from_raw_parts(t, 1) }, &[])
        }
    }

    /// Expect next token to be edible or inedible token.  If edible,
    /// then consume it; if inedible, then return without consuming
    /// anything.  Signal a fatal error if next token is unexpected.
    pub fn expect_one_of(&mut self,
                         edible: &[token::Token],
                         inedible: &[token::Token]) -> PResult<'a,  ()>{
        fn tokens_to_string(tokens: &[TokenType]) -> String {
            let mut i = tokens.iter();
            // This might be a sign we need a connect method on Iterator.
            let b = i.next()
                     .map_or("".to_string(), |t| t.to_string());
            i.enumerate().fold(b, |mut b, (i, ref a)| {
                if tokens.len() > 2 && i == tokens.len() - 2 {
                    b.push_str(", or ");
                } else if tokens.len() == 2 && i == tokens.len() - 2 {
                    b.push_str(" or ");
                } else {
                    b.push_str(", ");
                }
                b.push_str(&a.to_string());
                b
            })
        }
        if edible.contains(&self.token) {
            self.bump();
            Ok(())
        } else if inedible.contains(&self.token) {
            // leave it in the input
            Ok(())
        } else {
            let mut expected = edible.iter()
                .map(|x| TokenType::Token(x.clone()))
                .chain(inedible.iter().map(|x| TokenType::Token(x.clone())))
                .chain(self.expected_tokens.iter().cloned())
                .collect::<Vec<_>>();
            expected.sort_by(|a, b| a.to_string().cmp(&b.to_string()));
            expected.dedup();
            let expect = tokens_to_string(&expected[..]);
            let actual = self.this_token_to_string();
            Err(self.fatal(
                &(if expected.len() > 1 {
                    (format!("expected one of {}, found `{}`",
                             expect,
                             actual))
                } else if expected.is_empty() {
                    (format!("unexpected token: `{}`",
                             actual))
                } else {
                    (format!("expected {}, found `{}`",
                             expect,
                             actual))
                })[..]
            ))
        }
    }

    /// Check for erroneous `ident { }`; if matches, signal error and
    /// recover (without consuming any expected input token).  Returns
    /// true if and only if input was consumed for recovery.
    pub fn check_for_erroneous_unit_struct_expecting(&mut self,
                                                     expected: &[token::Token])
                                                     -> bool {
        if self.token == token::OpenDelim(token::Brace)
            && expected.iter().all(|t| *t != token::OpenDelim(token::Brace))
            && self.look_ahead(1, |t| *t == token::CloseDelim(token::Brace)) {
            // matched; signal non-fatal error and recover.
            let span = self.span;
            self.span_err(span, "unit-like struct construction is written with no trailing `{ }`");
            self.eat(&token::OpenDelim(token::Brace));
            self.eat(&token::CloseDelim(token::Brace));
            true
        } else {
            false
        }
    }

    /// Commit to parsing a complete expression `e` expected to be
    /// followed by some token from the set edible + inedible.  Recover
    /// from anticipated input errors, discarding erroneous characters.
    pub fn commit_expr(&mut self, e: &Expr, edible: &[token::Token],
                       inedible: &[token::Token]) -> PResult<'a, ()> {
        debug!("commit_expr {:?}", e);
        if let ExprKind::Path(..) = e.node {
            // might be unit-struct construction; check for recoverableinput error.
            let expected = edible.iter()
                .cloned()
                .chain(inedible.iter().cloned())
                .collect::<Vec<_>>();
            self.check_for_erroneous_unit_struct_expecting(&expected[..]);
        }
        self.expect_one_of(edible, inedible)
    }

    pub fn commit_expr_expecting(&mut self, e: &Expr, edible: token::Token) -> PResult<'a, ()> {
        self.commit_expr(e, &[edible], &[])
    }

    /// Commit to parsing a complete statement `s`, which expects to be
    /// followed by some token from the set edible + inedible.  Check
    /// for recoverable input errors, discarding erroneous characters.
    pub fn commit_stmt(&mut self, edible: &[token::Token],
                       inedible: &[token::Token]) -> PResult<'a, ()> {
        if self.last_token
               .as_ref()
               .map_or(false, |t| t.is_ident() || t.is_path()) {
            let expected = edible.iter()
                .cloned()
                .chain(inedible.iter().cloned())
                .collect::<Vec<_>>();
            self.check_for_erroneous_unit_struct_expecting(&expected);
        }
        self.expect_one_of(edible, inedible)
    }

    pub fn commit_stmt_expecting(&mut self, edible: token::Token) -> PResult<'a, ()> {
        self.commit_stmt(&[edible], &[])
    }

    /// returns the span of expr, if it was not interpolated or the span of the interpolated token
    fn interpolated_or_expr_span(&self,
                                 expr: PResult<'a, P<Expr>>)
                                 -> PResult<'a, (Span, P<Expr>)> {
        expr.map(|e| {
            if self.last_token_interpolated {
                (self.last_span, e)
            } else {
                (e.span, e)
            }
        })
    }

    pub fn parse_ident(&mut self) -> PResult<'a, ast::Ident> {
        self.check_strict_keywords();
        self.check_reserved_keywords();
        match self.token {
            token::Ident(i) => {
                self.bump();
                Ok(i)
            }
            token::Interpolated(token::NtIdent(..)) => {
                self.bug("ident interpolation not converted to real token");
            }
            _ => {
                let mut err = self.fatal(&format!("expected identifier, found `{}`",
                                                  self.this_token_to_string()));
                if self.token == token::Underscore {
                    err.note("`_` is a wildcard pattern, not an identifier");
                }
                Err(err)
            }
        }
    }

    fn parse_ident_into_path(&mut self) -> PResult<'a, ast::Path> {
        let ident = self.parse_ident()?;
        Ok(ast::Path::from_ident(self.last_span, ident))
    }

    /// Check if the next token is `tok`, and return `true` if so.
    ///
    /// This method will automatically add `tok` to `expected_tokens` if `tok` is not
    /// encountered.
    pub fn check(&mut self, tok: &token::Token) -> bool {
        let is_present = self.token == *tok;
        if !is_present { self.expected_tokens.push(TokenType::Token(tok.clone())); }
        is_present
    }

    /// Consume token 'tok' if it exists. Returns true if the given
    /// token was present, false otherwise.
    pub fn eat(&mut self, tok: &token::Token) -> bool {
        let is_present = self.check(tok);
        if is_present { self.bump() }
        is_present
    }

    pub fn check_keyword(&mut self, kw: keywords::Keyword) -> bool {
        self.expected_tokens.push(TokenType::Keyword(kw));
        self.token.is_keyword(kw)
    }

    /// If the next token is the given keyword, eat it and return
    /// true. Otherwise, return false.
    pub fn eat_keyword(&mut self, kw: keywords::Keyword) -> bool {
        if self.check_keyword(kw) {
            self.bump();
            true
        } else {
            false
        }
    }

    pub fn eat_keyword_noexpect(&mut self, kw: keywords::Keyword) -> bool {
        if self.token.is_keyword(kw) {
            self.bump();
            true
        } else {
            false
        }
    }

    pub fn check_contextual_keyword(&mut self, ident: Ident) -> bool {
        self.expected_tokens.push(TokenType::Token(token::Ident(ident)));
        if let token::Ident(ref cur_ident) = self.token {
            cur_ident.name == ident.name
        } else {
            false
        }
    }

    pub fn eat_contextual_keyword(&mut self, ident: Ident) -> bool {
        if self.check_contextual_keyword(ident) {
            self.bump();
            true
        } else {
            false
        }
    }

    /// If the given word is not a keyword, signal an error.
    /// If the next token is not the given word, signal an error.
    /// Otherwise, eat it.
    pub fn expect_keyword(&mut self, kw: keywords::Keyword) -> PResult<'a, ()> {
        if !self.eat_keyword(kw) {
            self.unexpected()
        } else {
            Ok(())
        }
    }

    /// Signal an error if the given string is a strict keyword
    pub fn check_strict_keywords(&mut self) {
        if self.token.is_strict_keyword() {
            let token_str = self.this_token_to_string();
            let span = self.span;
            self.span_err(span,
                          &format!("expected identifier, found keyword `{}`",
                                  token_str));
        }
    }

    /// Signal an error if the current token is a reserved keyword
    pub fn check_reserved_keywords(&mut self) {
        if self.token.is_reserved_keyword() {
            let token_str = self.this_token_to_string();
            self.fatal(&format!("`{}` is a reserved keyword", token_str)).emit()
        }
    }

    /// Expect and consume an `&`. If `&&` is seen, replace it with a single
    /// `&` and continue. If an `&` is not seen, signal an error.
    fn expect_and(&mut self) -> PResult<'a, ()> {
        self.expected_tokens.push(TokenType::Token(token::BinOp(token::And)));
        match self.token {
            token::BinOp(token::And) => {
                self.bump();
                Ok(())
            }
            token::AndAnd => {
                let span = self.span;
                let lo = span.lo + BytePos(1);
                Ok(self.bump_with(token::BinOp(token::And), lo, span.hi))
            }
            _ => self.unexpected()
        }
    }

    pub fn expect_no_suffix(&self, sp: Span, kind: &str, suffix: Option<ast::Name>) {
        match suffix {
            None => {/* everything ok */}
            Some(suf) => {
                let text = suf.as_str();
                if text.is_empty() {
                    self.span_bug(sp, "found empty literal suffix in Some")
                }
                self.span_err(sp, &format!("{} with a suffix is invalid", kind));
            }
        }
    }

    /// Attempt to consume a `<`. If `<<` is seen, replace it with a single
    /// `<` and continue. If a `<` is not seen, return false.
    ///
    /// This is meant to be used when parsing generics on a path to get the
    /// starting token.
    fn eat_lt(&mut self) -> bool {
        self.expected_tokens.push(TokenType::Token(token::Lt));
        match self.token {
            token::Lt => {
                self.bump();
                true
            }
            token::BinOp(token::Shl) => {
                let span = self.span;
                let lo = span.lo + BytePos(1);
                self.bump_with(token::Lt, lo, span.hi);
                true
            }
            _ => false,
        }
    }

    fn expect_lt(&mut self) -> PResult<'a, ()> {
        if !self.eat_lt() {
            self.unexpected()
        } else {
            Ok(())
        }
    }

    /// Expect and consume a GT. if a >> is seen, replace it
    /// with a single > and continue. If a GT is not seen,
    /// signal an error.
    pub fn expect_gt(&mut self) -> PResult<'a, ()> {
        self.expected_tokens.push(TokenType::Token(token::Gt));
        match self.token {
            token::Gt => {
                self.bump();
                Ok(())
            }
            token::BinOp(token::Shr) => {
                let span = self.span;
                let lo = span.lo + BytePos(1);
                Ok(self.bump_with(token::Gt, lo, span.hi))
            }
            token::BinOpEq(token::Shr) => {
                let span = self.span;
                let lo = span.lo + BytePos(1);
                Ok(self.bump_with(token::Ge, lo, span.hi))
            }
            token::Ge => {
                let span = self.span;
                let lo = span.lo + BytePos(1);
                Ok(self.bump_with(token::Eq, lo, span.hi))
            }
            _ => {
                let gt_str = Parser::token_to_string(&token::Gt);
                let this_token_str = self.this_token_to_string();
                Err(self.fatal(&format!("expected `{}`, found `{}`",
                                   gt_str,
                                   this_token_str)))
            }
        }
    }

    pub fn parse_seq_to_before_gt_or_return<T, F>(&mut self,
                                                  sep: Option<token::Token>,
                                                  mut f: F)
                                                  -> PResult<'a, (P<[T]>, bool)>
        where F: FnMut(&mut Parser<'a>) -> PResult<'a, Option<T>>,
    {
        let mut v = Vec::new();
        // This loop works by alternating back and forth between parsing types
        // and commas.  For example, given a string `A, B,>`, the parser would
        // first parse `A`, then a comma, then `B`, then a comma. After that it
        // would encounter a `>` and stop. This lets the parser handle trailing
        // commas in generic parameters, because it can stop either after
        // parsing a type or after parsing a comma.
        for i in 0.. {
            if self.check(&token::Gt)
                || self.token == token::BinOp(token::Shr)
                || self.token == token::Ge
                || self.token == token::BinOpEq(token::Shr) {
                break;
            }

            if i % 2 == 0 {
                match f(self)? {
                    Some(result) => v.push(result),
                    None => return Ok((P::from_vec(v), true))
                }
            } else {
                if let Some(t) = sep.as_ref() {
                    self.expect(t)?;
                }

            }
        }
        return Ok((P::from_vec(v), false));
    }

    /// Parse a sequence bracketed by '<' and '>', stopping
    /// before the '>'.
    pub fn parse_seq_to_before_gt<T, F>(&mut self,
                                        sep: Option<token::Token>,
                                        mut f: F)
                                        -> PResult<'a, P<[T]>> where
        F: FnMut(&mut Parser<'a>) -> PResult<'a, T>,
    {
        let (result, returned) = self.parse_seq_to_before_gt_or_return(sep,
                                                                       |p| Ok(Some(f(p)?)))?;
        assert!(!returned);
        return Ok(result);
    }

    pub fn parse_seq_to_gt<T, F>(&mut self,
                                 sep: Option<token::Token>,
                                 f: F)
                                 -> PResult<'a, P<[T]>> where
        F: FnMut(&mut Parser<'a>) -> PResult<'a, T>,
    {
        let v = self.parse_seq_to_before_gt(sep, f)?;
        self.expect_gt()?;
        return Ok(v);
    }

    pub fn parse_seq_to_gt_or_return<T, F>(&mut self,
                                           sep: Option<token::Token>,
                                           f: F)
                                           -> PResult<'a, (P<[T]>, bool)> where
        F: FnMut(&mut Parser<'a>) -> PResult<'a, Option<T>>,
    {
        let (v, returned) = self.parse_seq_to_before_gt_or_return(sep, f)?;
        if !returned {
            self.expect_gt()?;
        }
        return Ok((v, returned));
    }

    /// Eat and discard tokens until one of `kets` is encountered. Respects token trees,
    /// passes through any errors encountered. Used for error recovery.
    pub fn eat_to_tokens(&mut self, kets: &[&token::Token]) {
        self.parse_seq_to_before_tokens(kets,
                                        SeqSep::none(),
                                        |p| p.parse_token_tree(),
                                        |mut e| e.cancel());
    }

    /// Parse a sequence, including the closing delimiter. The function
    /// f must consume tokens until reaching the next separator or
    /// closing bracket.
    pub fn parse_seq_to_end<T, F>(&mut self,
                                  ket: &token::Token,
                                  sep: SeqSep,
                                  f: F)
                                  -> PResult<'a, Vec<T>> where
        F: FnMut(&mut Parser<'a>) -> PResult<'a,  T>,
    {
        let val = self.parse_seq_to_before_end(ket, sep, f);
        self.bump();
        Ok(val)
    }

    /// Parse a sequence, not including the closing delimiter. The function
    /// f must consume tokens until reaching the next separator or
    /// closing bracket.
    pub fn parse_seq_to_before_end<T, F>(&mut self,
                                         ket: &token::Token,
                                         sep: SeqSep,
                                         f: F)
                                         -> Vec<T>
        where F: FnMut(&mut Parser<'a>) -> PResult<'a,  T>
    {
        self.parse_seq_to_before_tokens(&[ket], sep, f, |mut e| e.emit())
    }

    // `fe` is an error handler.
    fn parse_seq_to_before_tokens<T, F, Fe>(&mut self,
                                            kets: &[&token::Token],
                                            sep: SeqSep,
                                            mut f: F,
                                            mut fe: Fe)
                                            -> Vec<T>
        where F: FnMut(&mut Parser<'a>) -> PResult<'a,  T>,
              Fe: FnMut(DiagnosticBuilder)
    {
        let mut first: bool = true;
        let mut v = vec!();
        while !kets.contains(&&self.token) {
            match sep.sep {
                Some(ref t) => {
                    if first {
                        first = false;
                    } else {
                        if let Err(e) = self.expect(t) {
                            fe(e);
                            break;
                        }
                    }
                }
                _ => ()
            }
            if sep.trailing_sep_allowed && kets.iter().any(|k| self.check(k)) {
                break;
            }

            match f(self) {
                Ok(t) => v.push(t),
                Err(e) => {
                    fe(e);
                    break;
                }
            }
        }

        v
    }

    /// Parse a sequence, including the closing delimiter. The function
    /// f must consume tokens until reaching the next separator or
    /// closing bracket.
    pub fn parse_unspanned_seq<T, F>(&mut self,
                                     bra: &token::Token,
                                     ket: &token::Token,
                                     sep: SeqSep,
                                     f: F)
                                     -> PResult<'a, Vec<T>> where
        F: FnMut(&mut Parser<'a>) -> PResult<'a,  T>,
    {
        self.expect(bra)?;
        let result = self.parse_seq_to_before_end(ket, sep, f);
        if self.token == *ket {
            self.bump();
        }
        Ok(result)
    }

    // NB: Do not use this function unless you actually plan to place the
    // spanned list in the AST.
    pub fn parse_seq<T, F>(&mut self,
                           bra: &token::Token,
                           ket: &token::Token,
                           sep: SeqSep,
                           f: F)
                           -> PResult<'a, Spanned<Vec<T>>> where
        F: FnMut(&mut Parser<'a>) -> PResult<'a,  T>,
    {
        let lo = self.span.lo;
        self.expect(bra)?;
        let result = self.parse_seq_to_before_end(ket, sep, f);
        let hi = self.span.hi;
        self.bump();
        Ok(spanned(lo, hi, result))
    }

    /// Advance the parser by one token
    pub fn bump(&mut self) {
        if self.last_token_eof {
            // Bumping after EOF is a bad sign, usually an infinite loop.
            self.bug("attempted to bump the parser past EOF (may be stuck in a loop)");
        }

        if self.token == token::Eof {
            self.last_token_eof = true;
        }

        self.last_span = self.span;
        // Stash token for error recovery (sometimes; clone is not necessarily cheap).
        self.last_token = if self.token.is_ident() ||
                          self.token.is_path() ||
                          self.token == token::Comma {
            Some(Box::new(self.token.clone()))
        } else {
            None
        };
        self.last_token_interpolated = self.token.is_interpolated();
        let next = if self.buffer_start == self.buffer_end {
            self.reader.real_token()
        } else {
            // Avoid token copies with `replace`.
            let buffer_start = self.buffer_start as usize;
            let next_index = (buffer_start + 1) & 3;
            self.buffer_start = next_index as isize;

            let placeholder = TokenAndSpan {
                tok: token::Underscore,
                sp: self.span,
            };
            mem::replace(&mut self.buffer[buffer_start], placeholder)
        };
        self.span = next.sp;
        self.token = next.tok;
        self.tokens_consumed += 1;
        self.expected_tokens.clear();
        // check after each token
        self.check_unknown_macro_variable();
    }

    /// Advance the parser by one token and return the bumped token.
    pub fn bump_and_get(&mut self) -> token::Token {
        let old_token = mem::replace(&mut self.token, token::Underscore);
        self.bump();
        old_token
    }

    /// Advance the parser using provided token as a next one. Use this when
    /// consuming a part of a token. For example a single `<` from `<<`.
    pub fn bump_with(&mut self,
                     next: token::Token,
                     lo: BytePos,
                     hi: BytePos) {
        self.last_span = mk_sp(self.span.lo, lo);
        // It would be incorrect to just stash current token, but fortunately
        // for tokens currently using `bump_with`, last_token will be of no
        // use anyway.
        self.last_token = None;
        self.last_token_interpolated = false;
        self.span = mk_sp(lo, hi);
        self.token = next;
        self.expected_tokens.clear();
    }

    pub fn buffer_length(&mut self) -> isize {
        if self.buffer_start <= self.buffer_end {
            return self.buffer_end - self.buffer_start;
        }
        return (4 - self.buffer_start) + self.buffer_end;
    }
    pub fn look_ahead<R, F>(&mut self, distance: usize, f: F) -> R where
        F: FnOnce(&token::Token) -> R,
    {
        let dist = distance as isize;
        while self.buffer_length() < dist {
            self.buffer[self.buffer_end as usize] = self.reader.real_token();
            self.buffer_end = (self.buffer_end + 1) & 3;
        }
        f(&self.buffer[((self.buffer_start + dist - 1) & 3) as usize].tok)
    }
    pub fn fatal(&self, m: &str) -> DiagnosticBuilder<'a> {
        self.sess.span_diagnostic.struct_span_fatal(self.span, m)
    }
    pub fn span_fatal(&self, sp: Span, m: &str) -> DiagnosticBuilder<'a> {
        self.sess.span_diagnostic.struct_span_fatal(sp, m)
    }
    pub fn span_fatal_help(&self, sp: Span, m: &str, help: &str) -> DiagnosticBuilder<'a> {
        let mut err = self.sess.span_diagnostic.struct_span_fatal(sp, m);
        err.help(help);
        err
    }
    pub fn bug(&self, m: &str) -> ! {
        self.sess.span_diagnostic.span_bug(self.span, m)
    }
    pub fn warn(&self, m: &str) {
        self.sess.span_diagnostic.span_warn(self.span, m)
    }
    pub fn span_warn(&self, sp: Span, m: &str) {
        self.sess.span_diagnostic.span_warn(sp, m)
    }
    pub fn span_err(&self, sp: Span, m: &str) {
        self.sess.span_diagnostic.span_err(sp, m)
    }
    pub fn span_bug(&self, sp: Span, m: &str) -> ! {
        self.sess.span_diagnostic.span_bug(sp, m)
    }
    pub fn abort_if_errors(&self) {
        self.sess.span_diagnostic.abort_if_errors();
    }

    pub fn diagnostic(&self) -> &'a errors::Handler {
        &self.sess.span_diagnostic
    }

    pub fn id_to_interned_str(&mut self, id: Ident) -> InternedString {
        id.name.as_str()
    }

    /// Is the current token one of the keywords that signals a bare function
    /// type?
    pub fn token_is_bare_fn_keyword(&mut self) -> bool {
        self.check_keyword(keywords::Fn) ||
            self.check_keyword(keywords::Unsafe) ||
            self.check_keyword(keywords::Extern)
    }

    pub fn get_lifetime(&mut self) -> ast::Ident {
        match self.token {
            token::Lifetime(ref ident) => *ident,
            _ => self.bug("not a lifetime"),
        }
    }

    pub fn parse_for_in_type(&mut self) -> PResult<'a, TyKind> {
        /*
        Parses whatever can come after a `for` keyword in a type.
        The `for` has already been consumed.

        Deprecated:

        - for <'lt> |S| -> T

        Eventually:

        - for <'lt> [unsafe] [extern "ABI"] fn (S) -> T
        - for <'lt> path::foo(a, b)

        */

        // parse <'lt>
        let lo = self.span.lo;

        let lifetime_defs = self.parse_late_bound_lifetime_defs()?;

        // examine next token to decide to do
        if self.token_is_bare_fn_keyword() {
            self.parse_ty_bare_fn(lifetime_defs)
        } else {
            let hi = self.span.hi;
            let trait_ref = self.parse_trait_ref()?;
            let poly_trait_ref = ast::PolyTraitRef { bound_lifetimes: lifetime_defs,
                                                     trait_ref: trait_ref,
                                                     span: mk_sp(lo, hi)};
            let other_bounds = if self.eat(&token::BinOp(token::Plus)) {
                self.parse_ty_param_bounds(BoundParsingMode::Bare)?
            } else {
                P::new()
            };
            let all_bounds =
                Some(TraitTyParamBound(poly_trait_ref, TraitBoundModifier::None)).into_iter()
                .chain(other_bounds.into_vec())
                .collect();
            Ok(ast::TyKind::PolyTraitRef(all_bounds))
        }
    }

    pub fn parse_ty_path(&mut self) -> PResult<'a, TyKind> {
        Ok(TyKind::Path(None, self.parse_path(PathStyle::Type)?))
    }

    /// parse a TyKind::BareFn type:
    pub fn parse_ty_bare_fn(&mut self, lifetime_defs: Vec<ast::LifetimeDef>)
                            -> PResult<'a, TyKind> {
        /*

        [unsafe] [extern "ABI"] fn (S) -> T
         ^~~~^           ^~~~^     ^~^    ^
           |               |        |     |
           |               |        |   Return type
           |               |      Argument types
           |               |
           |              ABI
        Function Style
        */

        let unsafety = self.parse_unsafety()?;
        let abi = if self.eat_keyword(keywords::Extern) {
            self.parse_opt_abi()?.unwrap_or(Abi::C)
        } else {
            Abi::Rust
        };

        self.expect_keyword(keywords::Fn)?;
        let (inputs, variadic) = self.parse_fn_args(false, true)?;
        let ret_ty = self.parse_ret_ty()?;
        let decl = P(FnDecl {
            inputs: inputs,
            output: ret_ty,
            variadic: variadic
        });
        Ok(TyKind::BareFn(P(BareFnTy {
            abi: abi,
            unsafety: unsafety,
            lifetimes: lifetime_defs,
            decl: decl
        })))
    }

    /// Parses an obsolete closure kind (`&:`, `&mut:`, or `:`).
    pub fn parse_obsolete_closure_kind(&mut self) -> PResult<'a, ()> {
         let lo = self.span.lo;
        if
            self.check(&token::BinOp(token::And)) &&
            self.look_ahead(1, |t| t.is_keyword(keywords::Mut)) &&
            self.look_ahead(2, |t| *t == token::Colon)
        {
            self.bump();
            self.bump();
            self.bump();
        } else if
            self.token == token::BinOp(token::And) &&
            self.look_ahead(1, |t| *t == token::Colon)
        {
            self.bump();
            self.bump();
        } else if
            self.eat(&token::Colon)
        {
            /* nothing */
        } else {
            return Ok(());
        }

        let span = mk_sp(lo, self.span.hi);
        self.obsolete(span, ObsoleteSyntax::ClosureKind);
        Ok(())
    }

    pub fn parse_unsafety(&mut self) -> PResult<'a, Unsafety> {
        if self.eat_keyword(keywords::Unsafe) {
            return Ok(Unsafety::Unsafe);
        } else {
            return Ok(Unsafety::Normal);
        }
    }

    /// Parse the items in a trait declaration
    pub fn parse_trait_item(&mut self) -> PResult<'a, TraitItem> {
        maybe_whole!(no_clone_from_p self, NtTraitItem);
        let mut attrs = self.parse_outer_attributes()?;
        let lo = self.span.lo;

        let (name, node) = if self.eat_keyword(keywords::Type) {
            let TyParam {ident, bounds, default, ..} = self.parse_ty_param()?;
            self.expect(&token::Semi)?;
            (ident, TraitItemKind::Type(bounds, default))
        } else if self.is_const_item() {
                self.expect_keyword(keywords::Const)?;
            let ident = self.parse_ident()?;
            self.expect(&token::Colon)?;
            let ty = self.parse_ty_sum()?;
            let default = if self.check(&token::Eq) {
                self.bump();
                let expr = self.parse_expr()?;
                self.commit_expr_expecting(&expr, token::Semi)?;
                Some(expr)
            } else {
                self.expect(&token::Semi)?;
                None
            };
            (ident, TraitItemKind::Const(ty, default))
        } else if !self.token.is_any_keyword()
            && self.look_ahead(1, |t| *t == token::Not)
            && (self.look_ahead(2, |t| *t == token::OpenDelim(token::Paren))
                || self.look_ahead(2, |t| *t == token::OpenDelim(token::Brace))) {
                // trait item macro.
                // code copied from parse_macro_use_or_failure... abstraction!
                let lo = self.span.lo;
                let pth = self.parse_ident_into_path()?;
                self.expect(&token::Not)?;

                // eat a matched-delimiter token tree:
                let delim = self.expect_open_delim()?;
                let tts = self.parse_seq_to_end(&token::CloseDelim(delim),
                                             SeqSep::none(),
                                             |pp| pp.parse_token_tree())?;
                let m_ = Mac_ { path: pth, tts: tts };
                let m: ast::Mac = codemap::Spanned { node: m_,
                                                     span: mk_sp(lo,
                                                                 self.last_span.hi) };
                if delim != token::Brace {
                    self.expect(&token::Semi)?
                }
                (keywords::Invalid.ident(), ast::TraitItemKind::Macro(m))
            } else {
                let (constness, unsafety, abi) = match self.parse_fn_front_matter() {
                    Ok(cua) => cua,
                    Err(e) => {
                        loop {
                            match self.token {
                                token::Eof => break,
                                token::CloseDelim(token::Brace) |
                                token::Semi => {
                                    self.bump();
                                    break;
                                }
                                token::OpenDelim(token::Brace) => {
                                    self.parse_token_tree()?;
                                    break;
                                }
                                _ => self.bump()
                            }
                        }

                        return Err(e);
                    }
                };

                let ident = self.parse_ident()?;
                let mut generics = self.parse_generics()?;

                let d = self.parse_fn_decl_with_self(|p: &mut Parser<'a>|{
                    // This is somewhat dubious; We don't want to allow
                    // argument names to be left off if there is a
                    // definition...
                    p.parse_arg_general(false)
                })?;

                generics.where_clause = self.parse_where_clause()?;
                let sig = ast::MethodSig {
                    unsafety: unsafety,
                    constness: constness,
                    decl: d,
                    generics: generics,
                    abi: abi,
                };

                let body = match self.token {
                    token::Semi => {
                        self.bump();
                        debug!("parse_trait_methods(): parsing required method");
                        None
                    }
                    token::OpenDelim(token::Brace) => {
                        debug!("parse_trait_methods(): parsing provided method");
                        let (inner_attrs, body) =
                            self.parse_inner_attrs_and_block()?;
                        attrs.extend(inner_attrs.iter().cloned());
                        Some(body)
                    }

                    _ => {
                        let token_str = self.this_token_to_string();
                        return Err(self.fatal(&format!("expected `;` or `{{`, found `{}`",
                                                    token_str)[..]))
                    }
                };
                (ident, ast::TraitItemKind::Method(sig, body))
            };
        Ok(TraitItem {
            id: ast::DUMMY_NODE_ID,
            ident: name,
            attrs: attrs,
            node: node,
            span: mk_sp(lo, self.last_span.hi),
        })
    }


    /// Parse the items in a trait declaration
    pub fn parse_trait_items(&mut self) -> PResult<'a,  Vec<TraitItem>> {
        self.parse_unspanned_seq(
            &token::OpenDelim(token::Brace),
            &token::CloseDelim(token::Brace),
            SeqSep::none(),
            |p| -> PResult<'a, TraitItem> {
                p.parse_trait_item()
            })
    }

    /// Parse a possibly mutable type
    pub fn parse_mt(&mut self) -> PResult<'a, MutTy> {
        let mutbl = self.parse_mutability()?;
        let t = self.parse_ty()?;
        Ok(MutTy { ty: t, mutbl: mutbl })
    }

    /// Parse optional return type [ -> TY ] in function decl
    pub fn parse_ret_ty(&mut self) -> PResult<'a, FunctionRetTy> {
        if self.eat(&token::RArrow) {
            if self.eat(&token::Not) {
                Ok(FunctionRetTy::None(self.last_span))
            } else {
                Ok(FunctionRetTy::Ty(self.parse_ty()?))
            }
        } else {
            let pos = self.span.lo;
            Ok(FunctionRetTy::Default(mk_sp(pos, pos)))
        }
    }

    /// Parse a type in a context where `T1+T2` is allowed.
    pub fn parse_ty_sum(&mut self) -> PResult<'a, P<Ty>> {
        let lo = self.span.lo;
        let lhs = self.parse_ty()?;

        if !self.eat(&token::BinOp(token::Plus)) {
            return Ok(lhs);
        }

        let bounds = self.parse_ty_param_bounds(BoundParsingMode::Bare)?;

        // In type grammar, `+` is treated like a binary operator,
        // and hence both L and R side are required.
        if bounds.is_empty() {
            let last_span = self.last_span;
            self.span_err(last_span,
                          "at least one type parameter bound \
                          must be specified");
        }

        let sp = mk_sp(lo, self.last_span.hi);
        let sum = ast::TyKind::ObjectSum(lhs, bounds);
        Ok(P(Ty {id: ast::DUMMY_NODE_ID, node: sum, span: sp}))
    }

    /// Parse a type.
    pub fn parse_ty(&mut self) -> PResult<'a, P<Ty>> {
        maybe_whole!(no_clone self, NtTy);

        let lo = self.span.lo;

        let t = if self.check(&token::OpenDelim(token::Paren)) {
            self.bump();

            // (t) is a parenthesized ty
            // (t,) is the type of a tuple with only one field,
            // of type t
            let mut ts = vec![];
            let mut last_comma = false;
            while self.token != token::CloseDelim(token::Paren) {
                ts.push(self.parse_ty_sum()?);
                if self.check(&token::Comma) {
                    last_comma = true;
                    self.bump();
                } else {
                    last_comma = false;
                    break;
                }
            }

            self.expect(&token::CloseDelim(token::Paren))?;
            if ts.len() == 1 && !last_comma {
                TyKind::Paren(ts.into_iter().nth(0).unwrap())
            } else {
                TyKind::Tup(ts)
            }
        } else if self.check(&token::BinOp(token::Star)) {
            // STAR POINTER (bare pointer?)
            self.bump();
            TyKind::Ptr(self.parse_ptr()?)
        } else if self.check(&token::OpenDelim(token::Bracket)) {
            // VECTOR
            self.expect(&token::OpenDelim(token::Bracket))?;
            let t = self.parse_ty_sum()?;

            // Parse the `; e` in `[ i32; e ]`
            // where `e` is a const expression
            let t = match self.maybe_parse_fixed_length_of_vec()? {
                None => TyKind::Vec(t),
                Some(suffix) => TyKind::FixedLengthVec(t, suffix)
            };
            self.expect(&token::CloseDelim(token::Bracket))?;
            t
        } else if self.check(&token::BinOp(token::And)) ||
                  self.token == token::AndAnd {
            // BORROWED POINTER
            self.expect_and()?;
            self.parse_borrowed_pointee()?
        } else if self.check_keyword(keywords::For) {
            self.parse_for_in_type()?
        } else if self.token_is_bare_fn_keyword() {
            // BARE FUNCTION
            self.parse_ty_bare_fn(Vec::new())?
        } else if self.eat_keyword_noexpect(keywords::Typeof) {
            // TYPEOF
            // In order to not be ambiguous, the type must be surrounded by parens.
            self.expect(&token::OpenDelim(token::Paren))?;
            let e = self.parse_expr()?;
            self.expect(&token::CloseDelim(token::Paren))?;
            TyKind::Typeof(e)
        } else if self.eat_lt() {

            let (qself, path) =
                 self.parse_qualified_path(PathStyle::Type)?;

            TyKind::Path(Some(qself), path)
        } else if self.token.is_path_start() {
            let path = self.parse_path(PathStyle::Type)?;
            if self.check(&token::Not) {
                // MACRO INVOCATION
                self.bump();
                let delim = self.expect_open_delim()?;
                let tts = self.parse_seq_to_end(&token::CloseDelim(delim),
                                                SeqSep::none(),
                                                |p| p.parse_token_tree())?;
                let hi = self.span.hi;
                TyKind::Mac(spanned(lo, hi, Mac_ { path: path, tts: tts }))
            } else {
                // NAMED TYPE
                TyKind::Path(None, path)
            }
        } else if self.eat(&token::Underscore) {
            // TYPE TO BE INFERRED
            TyKind::Infer
        } else {
            let msg = format!("expected type, found {}", self.this_token_descr());
            return Err(self.fatal(&msg));
        };

        let sp = mk_sp(lo, self.last_span.hi);
        Ok(P(Ty {id: ast::DUMMY_NODE_ID, node: t, span: sp}))
    }

    pub fn parse_borrowed_pointee(&mut self) -> PResult<'a, TyKind> {
        // look for `&'lt` or `&'foo ` and interpret `foo` as the region name:
        let opt_lifetime = self.parse_opt_lifetime()?;

        let mt = self.parse_mt()?;
        return Ok(TyKind::Rptr(opt_lifetime, mt));
    }

    pub fn parse_ptr(&mut self) -> PResult<'a, MutTy> {
        let mutbl = if self.eat_keyword(keywords::Mut) {
            Mutability::Mutable
        } else if self.eat_keyword(keywords::Const) {
            Mutability::Immutable
        } else {
            let span = self.last_span;
            self.span_err(span,
                          "expected mut or const in raw pointer type (use \
                           `*mut T` or `*const T` as appropriate)");
            Mutability::Immutable
        };
        let t = self.parse_ty()?;
        Ok(MutTy { ty: t, mutbl: mutbl })
    }

    pub fn is_named_argument(&mut self) -> bool {
        let offset = match self.token {
            token::BinOp(token::And) => 1,
            token::AndAnd => 1,
            _ if self.token.is_keyword(keywords::Mut) => 1,
            _ => 0
        };

        debug!("parser is_named_argument offset:{}", offset);

        if offset == 0 {
            is_ident_or_underscore(&self.token)
                && self.look_ahead(1, |t| *t == token::Colon)
        } else {
            self.look_ahead(offset, |t| is_ident_or_underscore(t))
                && self.look_ahead(offset + 1, |t| *t == token::Colon)
        }
    }

    /// This version of parse arg doesn't necessarily require
    /// identifier names.
    pub fn parse_arg_general(&mut self, require_name: bool) -> PResult<'a, Arg> {
        maybe_whole!(no_clone self, NtArg);

        let pat = if require_name || self.is_named_argument() {
            debug!("parse_arg_general parse_pat (require_name:{})",
                   require_name);
            let pat = self.parse_pat()?;

            self.expect(&token::Colon)?;
            pat
        } else {
            debug!("parse_arg_general ident_to_pat");
            let sp = self.last_span;
            let spanned = Spanned { span: sp, node: keywords::Invalid.ident() };
            P(Pat {
                id: ast::DUMMY_NODE_ID,
                node: PatKind::Ident(BindingMode::ByValue(Mutability::Immutable),
                                     spanned, None),
                span: sp
            })
        };

        let t = self.parse_ty_sum()?;

        Ok(Arg {
            ty: t,
            pat: pat,
            id: ast::DUMMY_NODE_ID,
        })
    }

    /// Parse a single function argument
    pub fn parse_arg(&mut self) -> PResult<'a, Arg> {
        self.parse_arg_general(true)
    }

    /// Parse an argument in a lambda header e.g. |arg, arg|
    pub fn parse_fn_block_arg(&mut self) -> PResult<'a, Arg> {
        let pat = self.parse_pat()?;
        let t = if self.eat(&token::Colon) {
            self.parse_ty_sum()?
        } else {
            P(Ty {
                id: ast::DUMMY_NODE_ID,
                node: TyKind::Infer,
                span: mk_sp(self.span.lo, self.span.hi),
            })
        };
        Ok(Arg {
            ty: t,
            pat: pat,
            id: ast::DUMMY_NODE_ID
        })
    }

    pub fn maybe_parse_fixed_length_of_vec(&mut self) -> PResult<'a, Option<P<ast::Expr>>> {
        if self.check(&token::Semi) {
            self.bump();
            Ok(Some(self.parse_expr()?))
        } else {
            Ok(None)
        }
    }

    /// Matches token_lit = LIT_INTEGER | ...
    pub fn parse_lit_token(&mut self) -> PResult<'a, LitKind> {
        let out = match self.token {
            token::Interpolated(token::NtExpr(ref v)) => {
                match v.node {
                    ExprKind::Lit(ref lit) => { lit.node.clone() }
                    _ => { return self.unexpected_last(&self.token); }
                }
            }
            token::Literal(lit, suf) => {
                let (suffix_illegal, out) = match lit {
                    token::Byte(i) => (true, LitKind::Byte(parse::byte_lit(&i.as_str()).0)),
                    token::Char(i) => (true, LitKind::Char(parse::char_lit(&i.as_str()).0)),

                    // there are some valid suffixes for integer and
                    // float literals, so all the handling is done
                    // internally.
                    token::Integer(s) => {
                        (false, parse::integer_lit(&s.as_str(),
                                                   suf.as_ref().map(|s| s.as_str()),
                                                   &self.sess.span_diagnostic,
                                                   self.span))
                    }
                    token::Float(s) => {
                        (false, parse::float_lit(&s.as_str(),
                                                 suf.as_ref().map(|s| s.as_str()),
                                                  &self.sess.span_diagnostic,
                                                 self.span))
                    }

                    token::Str_(s) => {
                        (true,
                         LitKind::Str(token::intern_and_get_ident(&parse::str_lit(&s.as_str())),
                                      ast::StrStyle::Cooked))
                    }
                    token::StrRaw(s, n) => {
                        (true,
                         LitKind::Str(
                            token::intern_and_get_ident(&parse::raw_str_lit(&s.as_str())),
                            ast::StrStyle::Raw(n)))
                    }
                    token::ByteStr(i) =>
                        (true, LitKind::ByteStr(parse::byte_str_lit(&i.as_str()))),
                    token::ByteStrRaw(i, _) =>
                        (true,
                         LitKind::ByteStr(Rc::new(i.to_string().into_bytes()))),
                };

                if suffix_illegal {
                    let sp = self.span;
                    self.expect_no_suffix(sp, &format!("{} literal", lit.short_name()), suf)
                }

                out
            }
            _ => { return self.unexpected_last(&self.token); }
        };

        self.bump();
        Ok(out)
    }

    /// Matches lit = true | false | token_lit
    pub fn parse_lit(&mut self) -> PResult<'a, Lit> {
        let lo = self.span.lo;
        let lit = if self.eat_keyword(keywords::True) {
            LitKind::Bool(true)
        } else if self.eat_keyword(keywords::False) {
            LitKind::Bool(false)
        } else {
            let lit = self.parse_lit_token()?;
            lit
        };
        Ok(codemap::Spanned { node: lit, span: mk_sp(lo, self.last_span.hi) })
    }

    /// matches '-' lit | lit
    pub fn parse_pat_literal_maybe_minus(&mut self) -> PResult<'a, P<Expr>> {
        let minus_lo = self.span.lo;
        let minus_present = self.eat(&token::BinOp(token::Minus));
        let lo = self.span.lo;
        let literal = P(self.parse_lit()?);
        let hi = self.last_span.hi;
        let expr = self.mk_expr(lo, hi, ExprKind::Lit(literal), ThinVec::new());

        if minus_present {
            let minus_hi = self.last_span.hi;
            let unary = self.mk_unary(UnOp::Neg, expr);
            Ok(self.mk_expr(minus_lo, minus_hi, unary, ThinVec::new()))
        } else {
            Ok(expr)
        }
    }

    pub fn parse_path_segment_ident(&mut self) -> PResult<'a, ast::Ident> {
        match self.token {
            token::Ident(sid) if self.token.is_path_segment_keyword() => {
                self.bump();
                Ok(sid)
            }
            _ => self.parse_ident(),
         }
     }

    /// Parses qualified path.
    ///
    /// Assumes that the leading `<` has been parsed already.
    ///
    /// Qualifed paths are a part of the universal function call
    /// syntax (UFCS).
    ///
    /// `qualified_path = <type [as trait_ref]>::path`
    ///
    /// See `parse_path` for `mode` meaning.
    ///
    /// # Examples:
    ///
    /// `<T as U>::a`
    /// `<T as U>::F::a::<S>`
    pub fn parse_qualified_path(&mut self, mode: PathStyle)
                                -> PResult<'a, (QSelf, ast::Path)> {
        let span = self.last_span;
        let self_type = self.parse_ty_sum()?;
        let mut path = if self.eat_keyword(keywords::As) {
            self.parse_path(PathStyle::Type)?
        } else {
            ast::Path {
                span: span,
                global: false,
                segments: vec![]
            }
        };

        let qself = QSelf {
            ty: self_type,
            position: path.segments.len()
        };

        self.expect(&token::Gt)?;
        self.expect(&token::ModSep)?;

        let segments = match mode {
            PathStyle::Type => {
                self.parse_path_segments_without_colons()?
            }
            PathStyle::Expr => {
                self.parse_path_segments_with_colons()?
            }
            PathStyle::Mod => {
                self.parse_path_segments_without_types()?
            }
        };
        path.segments.extend(segments);

        path.span.hi = self.last_span.hi;

        Ok((qself, path))
    }

    /// Parses a path and optional type parameter bounds, depending on the
    /// mode. The `mode` parameter determines whether lifetimes, types, and/or
    /// bounds are permitted and whether `::` must precede type parameter
    /// groups.
    pub fn parse_path(&mut self, mode: PathStyle) -> PResult<'a, ast::Path> {
        // Check for a whole path...
        let found = match self.token {
            token::Interpolated(token::NtPath(_)) => Some(self.bump_and_get()),
            _ => None,
        };
        if let Some(token::Interpolated(token::NtPath(path))) = found {
            return Ok(*path);
        }

        let lo = self.span.lo;
        let is_global = self.eat(&token::ModSep);

        // Parse any number of segments and bound sets. A segment is an
        // identifier followed by an optional lifetime and a set of types.
        // A bound set is a set of type parameter bounds.
        let segments = match mode {
            PathStyle::Type => {
                self.parse_path_segments_without_colons()?
            }
            PathStyle::Expr => {
                self.parse_path_segments_with_colons()?
            }
            PathStyle::Mod => {
                self.parse_path_segments_without_types()?
            }
        };

        // Assemble the span.
        let span = mk_sp(lo, self.last_span.hi);

        // Assemble the result.
        Ok(ast::Path {
            span: span,
            global: is_global,
            segments: segments,
        })
    }

    /// Examples:
    /// - `a::b<T,U>::c<V,W>`
    /// - `a::b<T,U>::c(V) -> W`
    /// - `a::b<T,U>::c(V)`
    pub fn parse_path_segments_without_colons(&mut self) -> PResult<'a, Vec<ast::PathSegment>> {
        let mut segments = Vec::new();
        loop {
            // First, parse an identifier.
            let identifier = self.parse_path_segment_ident()?;

            // Parse types, optionally.
            let parameters = if self.eat_lt() {
                let (lifetimes, types, bindings) = self.parse_generic_values_after_lt()?;

                ast::PathParameters::AngleBracketed(ast::AngleBracketedParameterData {
                    lifetimes: lifetimes,
                    types: P::from_vec(types),
                    bindings: P::from_vec(bindings),
                })
            } else if self.eat(&token::OpenDelim(token::Paren)) {
                let lo = self.last_span.lo;

                let inputs = self.parse_seq_to_end(
                    &token::CloseDelim(token::Paren),
                    SeqSep::trailing_allowed(token::Comma),
                    |p| p.parse_ty_sum())?;

                let output_ty = if self.eat(&token::RArrow) {
                    Some(self.parse_ty()?)
                } else {
                    None
                };

                let hi = self.last_span.hi;

                ast::PathParameters::Parenthesized(ast::ParenthesizedParameterData {
                    span: mk_sp(lo, hi),
                    inputs: inputs,
                    output: output_ty,
                })
            } else {
                ast::PathParameters::none()
            };

            // Assemble and push the result.
            segments.push(ast::PathSegment { identifier: identifier,
                                             parameters: parameters });

            // Continue only if we see a `::`
            if !self.eat(&token::ModSep) {
                return Ok(segments);
            }
        }
    }

    /// Examples:
    /// - `a::b::<T,U>::c`
    pub fn parse_path_segments_with_colons(&mut self) -> PResult<'a, Vec<ast::PathSegment>> {
        let mut segments = Vec::new();
        loop {
            // First, parse an identifier.
            let identifier = self.parse_path_segment_ident()?;

            // If we do not see a `::`, stop.
            if !self.eat(&token::ModSep) {
                segments.push(ast::PathSegment {
                    identifier: identifier,
                    parameters: ast::PathParameters::none()
                });
                return Ok(segments);
            }

            // Check for a type segment.
            if self.eat_lt() {
                // Consumed `a::b::<`, go look for types
                let (lifetimes, types, bindings) = self.parse_generic_values_after_lt()?;
                let parameters = ast::AngleBracketedParameterData {
                    lifetimes: lifetimes,
                    types: P::from_vec(types),
                    bindings: P::from_vec(bindings),
                };
                segments.push(ast::PathSegment {
                    identifier: identifier,
                    parameters: ast::PathParameters::AngleBracketed(parameters),
                });

                // Consumed `a::b::<T,U>`, check for `::` before proceeding
                if !self.eat(&token::ModSep) {
                    return Ok(segments);
                }
            } else {
                // Consumed `a::`, go look for `b`
                segments.push(ast::PathSegment {
                    identifier: identifier,
                    parameters: ast::PathParameters::none(),
                });
            }
        }
    }

    /// Examples:
    /// - `a::b::c`
    pub fn parse_path_segments_without_types(&mut self)
                                             -> PResult<'a, Vec<ast::PathSegment>> {
        let mut segments = Vec::new();
        loop {
            // First, parse an identifier.
            let identifier = self.parse_path_segment_ident()?;

            // Assemble and push the result.
            segments.push(ast::PathSegment {
                identifier: identifier,
                parameters: ast::PathParameters::none()
            });

            // If we do not see a `::` or see `::{`/`::*`, stop.
            if !self.check(&token::ModSep) || self.is_import_coupler() {
                return Ok(segments);
            } else {
                self.bump();
            }
        }
    }

    /// parses 0 or 1 lifetime
    pub fn parse_opt_lifetime(&mut self) -> PResult<'a, Option<ast::Lifetime>> {
        match self.token {
            token::Lifetime(..) => {
                Ok(Some(self.parse_lifetime()?))
            }
            _ => {
                Ok(None)
            }
        }
    }

    /// Parses a single lifetime
    /// Matches lifetime = LIFETIME
    pub fn parse_lifetime(&mut self) -> PResult<'a, ast::Lifetime> {
        match self.token {
            token::Lifetime(i) => {
                let span = self.span;
                self.bump();
                return Ok(ast::Lifetime {
                    id: ast::DUMMY_NODE_ID,
                    span: span,
                    name: i.name
                });
            }
            _ => {
                return Err(self.fatal("expected a lifetime name"));
            }
        }
    }

    /// Parses `lifetime_defs = [ lifetime_defs { ',' lifetime_defs } ]` where `lifetime_def  =
    /// lifetime [':' lifetimes]`
    pub fn parse_lifetime_defs(&mut self) -> PResult<'a, Vec<ast::LifetimeDef>> {

        let mut res = Vec::new();
        loop {
            match self.token {
                token::Lifetime(_) => {
                    let lifetime = self.parse_lifetime()?;
                    let bounds =
                        if self.eat(&token::Colon) {
                            self.parse_lifetimes(token::BinOp(token::Plus))?
                        } else {
                            Vec::new()
                        };
                    res.push(ast::LifetimeDef { lifetime: lifetime,
                                                bounds: bounds });
                }

                _ => {
                    return Ok(res);
                }
            }

            match self.token {
                token::Comma => { self.bump();}
                token::Gt => { return Ok(res); }
                token::BinOp(token::Shr) => { return Ok(res); }
                _ => {
                    let this_token_str = self.this_token_to_string();
                    let msg = format!("expected `,` or `>` after lifetime \
                                      name, found `{}`",
                                      this_token_str);
                    return Err(self.fatal(&msg[..]));
                }
            }
        }
    }

    /// matches lifetimes = ( lifetime ) | ( lifetime , lifetimes ) actually, it matches the empty
    /// one too, but putting that in there messes up the grammar....
    ///
    /// Parses zero or more comma separated lifetimes. Expects each lifetime to be followed by
    /// either a comma or `>`.  Used when parsing type parameter lists, where we expect something
    /// like `<'a, 'b, T>`.
    pub fn parse_lifetimes(&mut self, sep: token::Token) -> PResult<'a, Vec<ast::Lifetime>> {

        let mut res = Vec::new();
        loop {
            match self.token {
                token::Lifetime(_) => {
                    res.push(self.parse_lifetime()?);
                }
                _ => {
                    return Ok(res);
                }
            }

            if self.token != sep {
                return Ok(res);
            }

            self.bump();
        }
    }

    /// Parse mutability (`mut` or nothing).
    pub fn parse_mutability(&mut self) -> PResult<'a, Mutability> {
        if self.eat_keyword(keywords::Mut) {
            Ok(Mutability::Mutable)
        } else {
            Ok(Mutability::Immutable)
        }
    }

    /// Parse ident COLON expr
    pub fn parse_field(&mut self) -> PResult<'a, Field> {
        let lo = self.span.lo;
        let i = self.parse_ident()?;
        let hi = self.last_span.hi;
        self.expect(&token::Colon)?;
        let e = self.parse_expr()?;
        Ok(ast::Field {
            ident: spanned(lo, hi, i),
            span: mk_sp(lo, e.span.hi),
            expr: e,
        })
    }

    pub fn mk_expr(&mut self, lo: BytePos, hi: BytePos, node: ExprKind, attrs: ThinVec<Attribute>)
                   -> P<Expr> {
        P(Expr {
            id: ast::DUMMY_NODE_ID,
            node: node,
            span: mk_sp(lo, hi),
            attrs: attrs.into(),
        })
    }

    pub fn mk_unary(&mut self, unop: ast::UnOp, expr: P<Expr>) -> ast::ExprKind {
        ExprKind::Unary(unop, expr)
    }

    pub fn mk_binary(&mut self, binop: ast::BinOp, lhs: P<Expr>, rhs: P<Expr>) -> ast::ExprKind {
        ExprKind::Binary(binop, lhs, rhs)
    }

    pub fn mk_call(&mut self, f: P<Expr>, args: Vec<P<Expr>>) -> ast::ExprKind {
        ExprKind::Call(f, args)
    }

    fn mk_method_call(&mut self,
                      ident: ast::SpannedIdent,
                      tps: Vec<P<Ty>>,
                      args: Vec<P<Expr>>)
                      -> ast::ExprKind {
        ExprKind::MethodCall(ident, tps, args)
    }

    pub fn mk_index(&mut self, expr: P<Expr>, idx: P<Expr>) -> ast::ExprKind {
        ExprKind::Index(expr, idx)
    }

    pub fn mk_range(&mut self,
                    start: Option<P<Expr>>,
                    end: Option<P<Expr>>,
                    limits: RangeLimits)
                    -> PResult<'a, ast::ExprKind> {
        if end.is_none() && limits == RangeLimits::Closed {
            Err(self.span_fatal_help(self.span,
                                     "inclusive range with no end",
                                     "inclusive ranges must be bounded at the end \
                                      (`...b` or `a...b`)"))
        } else {
            Ok(ExprKind::Range(start, end, limits))
        }
    }

    pub fn mk_field(&mut self, expr: P<Expr>, ident: ast::SpannedIdent) -> ast::ExprKind {
        ExprKind::Field(expr, ident)
    }

    pub fn mk_tup_field(&mut self, expr: P<Expr>, idx: codemap::Spanned<usize>) -> ast::ExprKind {
        ExprKind::TupField(expr, idx)
    }

    pub fn mk_assign_op(&mut self, binop: ast::BinOp,
                        lhs: P<Expr>, rhs: P<Expr>) -> ast::ExprKind {
        ExprKind::AssignOp(binop, lhs, rhs)
    }

    pub fn mk_mac_expr(&mut self, lo: BytePos, hi: BytePos,
                       m: Mac_, attrs: ThinVec<Attribute>) -> P<Expr> {
        P(Expr {
            id: ast::DUMMY_NODE_ID,
            node: ExprKind::Mac(codemap::Spanned {node: m, span: mk_sp(lo, hi)}),
            span: mk_sp(lo, hi),
            attrs: attrs,
        })
    }

    pub fn mk_lit_u32(&mut self, i: u32, attrs: ThinVec<Attribute>) -> P<Expr> {
        let span = &self.span;
        let lv_lit = P(codemap::Spanned {
            node: LitKind::Int(i as u64, ast::LitIntType::Unsigned(UintTy::U32)),
            span: *span
        });

        P(Expr {
            id: ast::DUMMY_NODE_ID,
            node: ExprKind::Lit(lv_lit),
            span: *span,
            attrs: attrs,
        })
    }

    fn expect_open_delim(&mut self) -> PResult<'a, token::DelimToken> {
        self.expected_tokens.push(TokenType::Token(token::Gt));
        match self.token {
            token::OpenDelim(delim) => {
                self.bump();
                Ok(delim)
            },
            _ => Err(self.fatal("expected open delimiter")),
        }
    }

    /// At the bottom (top?) of the precedence hierarchy,
    /// parse things like parenthesized exprs,
    /// macros, return, etc.
    ///
    /// NB: This does not parse outer attributes,
    ///     and is private because it only works
    ///     correctly if called from parse_dot_or_call_expr().
    fn parse_bottom_expr(&mut self) -> PResult<'a, P<Expr>> {
        maybe_whole_expr!(self);

        // Outer attributes are already parsed and will be
        // added to the return value after the fact.
        //
        // Therefore, prevent sub-parser from parsing
        // attributes by giving them a empty "already parsed" list.
        let mut attrs = ThinVec::new();

        let lo = self.span.lo;
        let mut hi = self.span.hi;

        let ex: ExprKind;

        // Note: when adding new syntax here, don't forget to adjust Token::can_begin_expr().
        match self.token {
            token::OpenDelim(token::Paren) => {
                self.bump();

                attrs.extend(self.parse_inner_attributes()?);

                // (e) is parenthesized e
                // (e,) is a tuple with only one field, e
                let mut es = vec![];
                let mut trailing_comma = false;
                while self.token != token::CloseDelim(token::Paren) {
                    es.push(self.parse_expr()?);
                    self.commit_expr(&es.last().unwrap(), &[],
                                     &[token::Comma, token::CloseDelim(token::Paren)])?;
                    if self.check(&token::Comma) {
                        trailing_comma = true;

                        self.bump();
                    } else {
                        trailing_comma = false;
                        break;
                    }
                }
                self.bump();

                hi = self.last_span.hi;
                return if es.len() == 1 && !trailing_comma {
                    Ok(self.mk_expr(lo, hi, ExprKind::Paren(es.into_iter().nth(0).unwrap()), attrs))
                } else {
                    Ok(self.mk_expr(lo, hi, ExprKind::Tup(es), attrs))
                }
            },
            token::OpenDelim(token::Brace) => {
                return self.parse_block_expr(lo, BlockCheckMode::Default, attrs);
            },
            token::BinOp(token::Or) |  token::OrOr => {
                let lo = self.span.lo;
                return self.parse_lambda_expr(lo, CaptureBy::Ref, attrs);
            },
            token::OpenDelim(token::Bracket) => {
                self.bump();

                attrs.extend(self.parse_inner_attributes()?);

                if self.check(&token::CloseDelim(token::Bracket)) {
                    // Empty vector.
                    self.bump();
                    ex = ExprKind::Vec(Vec::new());
                } else {
                    // Nonempty vector.
                    let first_expr = self.parse_expr()?;
                    if self.check(&token::Semi) {
                        // Repeating array syntax: [ 0; 512 ]
                        self.bump();
                        let count = self.parse_expr()?;
                        self.expect(&token::CloseDelim(token::Bracket))?;
                        ex = ExprKind::Repeat(first_expr, count);
                    } else if self.check(&token::Comma) {
                        // Vector with two or more elements.
                        self.bump();
                        let remaining_exprs = self.parse_seq_to_end(
                            &token::CloseDelim(token::Bracket),
                            SeqSep::trailing_allowed(token::Comma),
                            |p| Ok(p.parse_expr()?)
                        )?;
                        let mut exprs = vec!(first_expr);
                        exprs.extend(remaining_exprs);
                        ex = ExprKind::Vec(exprs);
                    } else {
                        // Vector with one element.
                        self.expect(&token::CloseDelim(token::Bracket))?;
                        ex = ExprKind::Vec(vec!(first_expr));
                    }
                }
                hi = self.last_span.hi;
            }
            _ => {
                if self.eat_lt() {
                    let (qself, path) =
                        self.parse_qualified_path(PathStyle::Expr)?;
                    hi = path.span.hi;
                    return Ok(self.mk_expr(lo, hi, ExprKind::Path(Some(qself), path), attrs));
                }
                if self.eat_keyword(keywords::Move) {
                    let lo = self.last_span.lo;
                    return self.parse_lambda_expr(lo, CaptureBy::Value, attrs);
                }
                if self.eat_keyword(keywords::If) {
                    return self.parse_if_expr(attrs);
                }
                if self.eat_keyword(keywords::For) {
                    let lo = self.last_span.lo;
                    return self.parse_for_expr(None, lo, attrs);
                }
                if self.eat_keyword(keywords::While) {
                    let lo = self.last_span.lo;
                    return self.parse_while_expr(None, lo, attrs);
                }
                if self.token.is_lifetime() {
                    let label = Spanned { node: self.get_lifetime(),
                                          span: self.span };
                    let lo = self.span.lo;
                    self.bump();
                    self.expect(&token::Colon)?;
                    if self.eat_keyword(keywords::While) {
                        return self.parse_while_expr(Some(label), lo, attrs)
                    }
                    if self.eat_keyword(keywords::For) {
                        return self.parse_for_expr(Some(label), lo, attrs)
                    }
                    if self.eat_keyword(keywords::Loop) {
                        return self.parse_loop_expr(Some(label), lo, attrs)
                    }
                    return Err(self.fatal("expected `while`, `for`, or `loop` after a label"))
                }
                if self.eat_keyword(keywords::Loop) {
                    let lo = self.last_span.lo;
                    return self.parse_loop_expr(None, lo, attrs);
                }
                if self.eat_keyword(keywords::Continue) {
                    let ex = if self.token.is_lifetime() {
                        let ex = ExprKind::Continue(Some(Spanned{
                            node: self.get_lifetime(),
                            span: self.span
                        }));
                        self.bump();
                        ex
                    } else {
                        ExprKind::Continue(None)
                    };
                    let hi = self.last_span.hi;
                    return Ok(self.mk_expr(lo, hi, ex, attrs));
                }
                if self.eat_keyword(keywords::Match) {
                    return self.parse_match_expr(attrs);
                }
                if self.eat_keyword(keywords::Unsafe) {
                    return self.parse_block_expr(
                        lo,
                        BlockCheckMode::Unsafe(ast::UserProvided),
                        attrs);
                }
                if self.eat_keyword(keywords::Return) {
                    if self.token.can_begin_expr() {
                        let e = self.parse_expr()?;
                        hi = e.span.hi;
                        ex = ExprKind::Ret(Some(e));
                    } else {
                        ex = ExprKind::Ret(None);
                    }
                } else if self.eat_keyword(keywords::Break) {
                    if self.token.is_lifetime() {
                        ex = ExprKind::Break(Some(Spanned {
                            node: self.get_lifetime(),
                            span: self.span
                        }));
                        self.bump();
                    } else {
                        ex = ExprKind::Break(None);
                    }
                    hi = self.last_span.hi;
                } else if self.token.is_keyword(keywords::Let) {
                    // Catch this syntax error here, instead of in `check_strict_keywords`, so
                    // that we can explicitly mention that let is not to be used as an expression
                    let mut db = self.fatal("expected expression, found statement (`let`)");
                    db.note("variable declaration using `let` is a statement");
                    return Err(db);
                } else if self.token.is_path_start() {
                    let pth = self.parse_path(PathStyle::Expr)?;

                    // `!`, as an operator, is prefix, so we know this isn't that
                    if self.check(&token::Not) {
                        // MACRO INVOCATION expression
                        self.bump();

                        let delim = self.expect_open_delim()?;
                        let tts = self.parse_seq_to_end(
                            &token::CloseDelim(delim),
                            SeqSep::none(),
                            |p| p.parse_token_tree())?;
                        let hi = self.last_span.hi;

                        return Ok(self.mk_mac_expr(lo,
                                                   hi,
                                                   Mac_ { path: pth, tts: tts },
                                                   attrs));
                    }
                    if self.check(&token::OpenDelim(token::Brace)) {
                        // This is a struct literal, unless we're prohibited
                        // from parsing struct literals here.
                        let prohibited = self.restrictions.contains(
                            Restrictions::RESTRICTION_NO_STRUCT_LITERAL
                        );
                        if !prohibited {
                            // It's a struct literal.
                            self.bump();
                            let mut fields = Vec::new();
                            let mut base = None;

                            attrs.extend(self.parse_inner_attributes()?);

                            while self.token != token::CloseDelim(token::Brace) {
                                if self.eat(&token::DotDot) {
                                    match self.parse_expr() {
                                        Ok(e) => {
                                            base = Some(e);
                                        }
                                        Err(mut e) => {
                                            e.emit();
                                            self.recover_stmt();
                                        }
                                    }
                                    break;
                                }

                                match self.parse_field() {
                                    Ok(f) => fields.push(f),
                                    Err(mut e) => {
                                        e.emit();
                                        self.recover_stmt();
                                        break;
                                    }
                                }

                                match self.commit_expr(&fields.last().unwrap().expr,
                                                       &[token::Comma],
                                                       &[token::CloseDelim(token::Brace)]) {
                                    Ok(()) => {}
                                    Err(mut e) => {
                                        e.emit();
                                        self.recover_stmt();
                                        break;
                                    }
                                }
                            }

                            hi = self.span.hi;
                            self.expect(&token::CloseDelim(token::Brace))?;
                            ex = ExprKind::Struct(pth, fields, base);
                            return Ok(self.mk_expr(lo, hi, ex, attrs));
                        }
                    }

                    hi = pth.span.hi;
                    ex = ExprKind::Path(None, pth);
                } else {
                    match self.parse_lit() {
                        Ok(lit) => {
                            hi = lit.span.hi;
                            ex = ExprKind::Lit(P(lit));
                        }
                        Err(mut err) => {
                            err.cancel();
                            let msg = format!("expected expression, found {}",
                                              self.this_token_descr());
                            return Err(self.fatal(&msg));
                        }
                    }
                }
            }
        }

        return Ok(self.mk_expr(lo, hi, ex, attrs));
    }

    fn parse_or_use_outer_attributes(&mut self,
                                     already_parsed_attrs: Option<ThinVec<Attribute>>)
                                     -> PResult<'a, ThinVec<Attribute>> {
        if let Some(attrs) = already_parsed_attrs {
            Ok(attrs)
        } else {
            self.parse_outer_attributes().map(|a| a.into())
        }
    }

    /// Parse a block or unsafe block
    pub fn parse_block_expr(&mut self, lo: BytePos, blk_mode: BlockCheckMode,
                            outer_attrs: ThinVec<Attribute>)
                            -> PResult<'a, P<Expr>> {

        self.expect(&token::OpenDelim(token::Brace))?;

        let mut attrs = outer_attrs;
        attrs.extend(self.parse_inner_attributes()?);

        let blk = self.parse_block_tail(lo, blk_mode)?;
        return Ok(self.mk_expr(blk.span.lo, blk.span.hi, ExprKind::Block(blk), attrs));
    }

    /// parse a.b or a(13) or a[4] or just a
    pub fn parse_dot_or_call_expr(&mut self,
                                  already_parsed_attrs: Option<ThinVec<Attribute>>)
                                  -> PResult<'a, P<Expr>> {
        let attrs = self.parse_or_use_outer_attributes(already_parsed_attrs)?;

        let b = self.parse_bottom_expr();
        let (span, b) = self.interpolated_or_expr_span(b)?;
        self.parse_dot_or_call_expr_with(b, span.lo, attrs)
    }

    pub fn parse_dot_or_call_expr_with(&mut self,
                                       e0: P<Expr>,
                                       lo: BytePos,
                                       mut attrs: ThinVec<Attribute>)
                                       -> PResult<'a, P<Expr>> {
        // Stitch the list of outer attributes onto the return value.
        // A little bit ugly, but the best way given the current code
        // structure
        self.parse_dot_or_call_expr_with_(e0, lo)
        .map(|expr|
            expr.map(|mut expr| {
                attrs.extend::<Vec<_>>(expr.attrs.into());
                expr.attrs = attrs;
                match expr.node {
                    ExprKind::If(..) | ExprKind::IfLet(..) => {
                        if !expr.attrs.is_empty() {
                            // Just point to the first attribute in there...
                            let span = expr.attrs[0].span;

                            self.span_err(span,
                                "attributes are not yet allowed on `if` \
                                expressions");
                        }
                    }
                    _ => {}
                }
                expr
            })
        )
    }

    // Assuming we have just parsed `.foo` (i.e., a dot and an ident), continue
    // parsing into an expression.
    fn parse_dot_suffix(&mut self,
                        ident: Ident,
                        ident_span: Span,
                        self_value: P<Expr>,
                        lo: BytePos)
                        -> PResult<'a, P<Expr>> {
        let (_, tys, bindings) = if self.eat(&token::ModSep) {
            self.expect_lt()?;
            self.parse_generic_values_after_lt()?
        } else {
            (Vec::new(), Vec::new(), Vec::new())
        };

        if !bindings.is_empty() {
            let last_span = self.last_span;
            self.span_err(last_span, "type bindings are only permitted on trait paths");
        }

        Ok(match self.token {
            // expr.f() method call.
            token::OpenDelim(token::Paren) => {
                let mut es = self.parse_unspanned_seq(
                    &token::OpenDelim(token::Paren),
                    &token::CloseDelim(token::Paren),
                    SeqSep::trailing_allowed(token::Comma),
                    |p| Ok(p.parse_expr()?)
                )?;
                let hi = self.last_span.hi;

                es.insert(0, self_value);
                let id = spanned(ident_span.lo, ident_span.hi, ident);
                let nd = self.mk_method_call(id, tys, es);
                self.mk_expr(lo, hi, nd, ThinVec::new())
            }
            // Field access.
            _ => {
                if !tys.is_empty() {
                    let last_span = self.last_span;
                    self.span_err(last_span,
                                  "field expressions may not \
                                   have type parameters");
                }

                let id = spanned(ident_span.lo, ident_span.hi, ident);
                let field = self.mk_field(self_value, id);
                self.mk_expr(lo, ident_span.hi, field, ThinVec::new())
            }
        })
    }

    fn parse_dot_or_call_expr_with_(&mut self, e0: P<Expr>, lo: BytePos) -> PResult<'a, P<Expr>> {
        let mut e = e0;
        let mut hi;
        loop {
            // expr?
            while self.eat(&token::Question) {
                let hi = self.last_span.hi;
                e = self.mk_expr(lo, hi, ExprKind::Try(e), ThinVec::new());
            }

            // expr.f
            if self.eat(&token::Dot) {
                match self.token {
                  token::Ident(i) => {
                    let dot_pos = self.last_span.hi;
                    hi = self.span.hi;
                    self.bump();

                    e = self.parse_dot_suffix(i, mk_sp(dot_pos, hi), e, lo)?;
                  }
                  token::Literal(token::Integer(n), suf) => {
                    let sp = self.span;

                    // A tuple index may not have a suffix
                    self.expect_no_suffix(sp, "tuple index", suf);

                    let dot = self.last_span.hi;
                    hi = self.span.hi;
                    self.bump();

                    let index = n.as_str().parse::<usize>().ok();
                    match index {
                        Some(n) => {
                            let id = spanned(dot, hi, n);
                            let field = self.mk_tup_field(e, id);
                            e = self.mk_expr(lo, hi, field, ThinVec::new());
                        }
                        None => {
                            let last_span = self.last_span;
                            self.span_err(last_span, "invalid tuple or tuple struct index");
                        }
                    }
                  }
                  token::Literal(token::Float(n), _suf) => {
                    self.bump();
                    let last_span = self.last_span;
                    let fstr = n.as_str();
                    let mut err = self.diagnostic().struct_span_err(last_span,
                        &format!("unexpected token: `{}`", n.as_str()));
                    if fstr.chars().all(|x| "0123456789.".contains(x)) {
                        let float = match fstr.parse::<f64>().ok() {
                            Some(f) => f,
                            None => continue,
                        };
                        err.help(&format!("try parenthesizing the first index; e.g., `(foo.{}){}`",
                                 float.trunc() as usize,
                                 format!(".{}", fstr.splitn(2, ".").last().unwrap())));
                    }
                    return Err(err);

                  }
                  _ => {
                    // FIXME Could factor this out into non_fatal_unexpected or something.
                    let actual = self.this_token_to_string();
                    self.span_err(self.span, &format!("unexpected token: `{}`", actual));

                    let dot_pos = self.last_span.hi;
                    e = self.parse_dot_suffix(keywords::Invalid.ident(),
                                              mk_sp(dot_pos, dot_pos),
                                              e, lo)?;
                  }
                }
                continue;
            }
            if self.expr_is_complete(&e) { break; }
            match self.token {
              // expr(...)
              token::OpenDelim(token::Paren) => {
                let es = self.parse_unspanned_seq(
                    &token::OpenDelim(token::Paren),
                    &token::CloseDelim(token::Paren),
                    SeqSep::trailing_allowed(token::Comma),
                    |p| Ok(p.parse_expr()?)
                )?;
                hi = self.last_span.hi;

                let nd = self.mk_call(e, es);
                e = self.mk_expr(lo, hi, nd, ThinVec::new());
              }

              // expr[...]
              // Could be either an index expression or a slicing expression.
              token::OpenDelim(token::Bracket) => {
                self.bump();
                let ix = self.parse_expr()?;
                hi = self.span.hi;
                self.commit_expr_expecting(&ix, token::CloseDelim(token::Bracket))?;
                let index = self.mk_index(e, ix);
                e = self.mk_expr(lo, hi, index, ThinVec::new())
              }
              _ => return Ok(e)
            }
        }
        return Ok(e);
    }

    // Parse unquoted tokens after a `$` in a token tree
    fn parse_unquoted(&mut self) -> PResult<'a, TokenTree> {
        let mut sp = self.span;
        let name = match self.token {
            token::Dollar => {
                self.bump();

                if self.token == token::OpenDelim(token::Paren) {
                    let Spanned { node: seq, span: seq_span } = self.parse_seq(
                        &token::OpenDelim(token::Paren),
                        &token::CloseDelim(token::Paren),
                        SeqSep::none(),
                        |p| p.parse_token_tree()
                    )?;
                    let (sep, repeat) = self.parse_sep_and_kleene_op()?;
                    let name_num = macro_parser::count_names(&seq);
                    return Ok(TokenTree::Sequence(mk_sp(sp.lo, seq_span.hi), SequenceRepetition {
                        tts: seq,
                        separator: sep,
                        op: repeat,
                        num_captures: name_num
                    }));
                } else if self.token.is_keyword(keywords::Crate) {
                    self.bump();
                    return Ok(TokenTree::Token(sp, SpecialVarNt(SpecialMacroVar::CrateMacroVar)));
                } else {
                    sp = mk_sp(sp.lo, self.span.hi);
                    self.parse_ident().unwrap_or_else(|mut e| {
                        e.emit();
                        keywords::Invalid.ident()
                    })
                }
            }
            token::SubstNt(name) => {
                self.bump();
                name
            }
            _ => unreachable!()
        };
        // continue by trying to parse the `:ident` after `$name`
        if self.token == token::Colon &&
                self.look_ahead(1, |t| t.is_ident() && !t.is_any_keyword()) {
            self.bump();
            sp = mk_sp(sp.lo, self.span.hi);
            let nt_kind = self.parse_ident()?;
            Ok(TokenTree::Token(sp, MatchNt(name, nt_kind)))
        } else {
            Ok(TokenTree::Token(sp, SubstNt(name)))
        }
    }

    pub fn check_unknown_macro_variable(&mut self) {
        if self.quote_depth == 0 {
            match self.token {
                token::SubstNt(name) =>
                    self.fatal(&format!("unknown macro variable `{}`", name)).emit(),
                _ => {}
            }
        }
    }

    /// Parse an optional separator followed by a Kleene-style
    /// repetition token (+ or *).
    pub fn parse_sep_and_kleene_op(&mut self)
                                   -> PResult<'a, (Option<token::Token>, tokenstream::KleeneOp)> {
        fn parse_kleene_op<'a>(parser: &mut Parser<'a>) ->
          PResult<'a,  Option<tokenstream::KleeneOp>> {
            match parser.token {
                token::BinOp(token::Star) => {
                    parser.bump();
                    Ok(Some(tokenstream::KleeneOp::ZeroOrMore))
                },
                token::BinOp(token::Plus) => {
                    parser.bump();
                    Ok(Some(tokenstream::KleeneOp::OneOrMore))
                },
                _ => Ok(None)
            }
        };

        match parse_kleene_op(self)? {
            Some(kleene_op) => return Ok((None, kleene_op)),
            None => {}
        }

        let separator = self.bump_and_get();
        match parse_kleene_op(self)? {
            Some(zerok) => Ok((Some(separator), zerok)),
            None => return Err(self.fatal("expected `*` or `+`"))
        }
    }

    /// parse a single token tree from the input.
    pub fn parse_token_tree(&mut self) -> PResult<'a, TokenTree> {
        // FIXME #6994: currently, this is too eager. It
        // parses token trees but also identifies TokenType::Sequence's
        // and token::SubstNt's; it's too early to know yet
        // whether something will be a nonterminal or a seq
        // yet.
        maybe_whole!(deref self, NtTT);

        match self.token {
            token::Eof => {
                let mut err: DiagnosticBuilder<'a> =
                    self.diagnostic().struct_span_err(self.span,
                                                      "this file contains an un-closed delimiter");
                for &(_, sp) in &self.open_braces {
                    err.span_help(sp, "did you mean to close this delimiter?");
                }

                Err(err)
            },
            token::OpenDelim(delim) => {
                // The span for beginning of the delimited section
                let pre_span = self.span;

                // Parse the open delimiter.
                self.open_braces.push((delim, self.span));
                let open_span = self.span;
                self.bump();

                // Parse the token trees within the delimiters.
                // We stop at any delimiter so we can try to recover if the user
                // uses an incorrect delimiter.
                let tts = self.parse_seq_to_before_tokens(&[&token::CloseDelim(token::Brace),
                                                            &token::CloseDelim(token::Paren),
                                                            &token::CloseDelim(token::Bracket)],
                                                          SeqSep::none(),
                                                          |p| p.parse_token_tree(),
                                                          |mut e| e.emit());

                let close_span = self.span;
                // Expand to cover the entire delimited token tree
                let span = Span { hi: close_span.hi, ..pre_span };

                match self.token {
                    // Correct delimiter.
                    token::CloseDelim(d) if d == delim => {
                        self.open_braces.pop().unwrap();

                        // Parse the close delimiter.
                        self.bump();
                    }
                    // Incorrect delimiter.
                    token::CloseDelim(other) => {
                        let token_str = self.this_token_to_string();
                        let mut err = self.diagnostic().struct_span_err(self.span,
                            &format!("incorrect close delimiter: `{}`", token_str));
                        // This is a conservative error: only report the last unclosed delimiter.
                        // The previous unclosed delimiters could actually be closed! The parser
                        // just hasn't gotten to them yet.
                        if let Some(&(_, sp)) = self.open_braces.last() {
                            err.span_note(sp, "unclosed delimiter");
                        };
                        err.emit();

                        self.open_braces.pop().unwrap();

                        // If the incorrect delimiter matches an earlier opening
                        // delimiter, then don't consume it (it can be used to
                        // close the earlier one). Otherwise, consume it.
                        // E.g., we try to recover from:
                        // fn foo() {
                        //     bar(baz(
                        // }  // Incorrect delimiter but matches the earlier `{`
                        if !self.open_braces.iter().any(|&(b, _)| b == other) {
                            self.bump();
                        }
                    }
                    token::Eof => {
                        // Silently recover, the EOF token will be seen again
                        // and an error emitted then. Thus we don't pop from
                        // self.open_braces here.
                    },
                    _ => {}
                }

                Ok(TokenTree::Delimited(span, Delimited {
                    delim: delim,
                    open_span: open_span,
                    tts: tts,
                    close_span: close_span,
                }))
            },
            _ => {
                // invariants: the current token is not a left-delimiter,
                // not an EOF, and not the desired right-delimiter (if
                // it were, parse_seq_to_before_end would have prevented
                // reaching this point).
                maybe_whole!(deref self, NtTT);
                match self.token {
                    token::CloseDelim(_) => {
                        // An unexpected closing delimiter (i.e., there is no
                        // matching opening delimiter).
                        let token_str = self.this_token_to_string();
                        let err = self.diagnostic().struct_span_err(self.span,
                            &format!("unexpected close delimiter: `{}`", token_str));
                        Err(err)
                    },
                    /* we ought to allow different depths of unquotation */
                    token::Dollar | token::SubstNt(..) if self.quote_depth > 0 => {
                        self.parse_unquoted()
                    }
                    _ => {
                        Ok(TokenTree::Token(self.span, self.bump_and_get()))
                    }
                }
            }
        }
    }

    // parse a stream of tokens into a list of TokenTree's,
    // up to EOF.
    pub fn parse_all_token_trees(&mut self) -> PResult<'a, Vec<TokenTree>> {
        let mut tts = Vec::new();
        while self.token != token::Eof {
            tts.push(self.parse_token_tree()?);
        }
        Ok(tts)
    }

    /// Parse a prefix-unary-operator expr
    pub fn parse_prefix_expr(&mut self,
                             already_parsed_attrs: Option<ThinVec<Attribute>>)
                             -> PResult<'a, P<Expr>> {
        let attrs = self.parse_or_use_outer_attributes(already_parsed_attrs)?;
        let lo = self.span.lo;
        let hi;
        // Note: when adding new unary operators, don't forget to adjust Token::can_begin_expr()
        let ex = match self.token {
            token::Not => {
                self.bump();
                let e = self.parse_prefix_expr(None);
                let (span, e) = self.interpolated_or_expr_span(e)?;
                hi = span.hi;
                self.mk_unary(UnOp::Not, e)
            }
            token::BinOp(token::Minus) => {
                self.bump();
                let e = self.parse_prefix_expr(None);
                let (span, e) = self.interpolated_or_expr_span(e)?;
                hi = span.hi;
                self.mk_unary(UnOp::Neg, e)
            }
            token::BinOp(token::Star) => {
                self.bump();
                let e = self.parse_prefix_expr(None);
                let (span, e) = self.interpolated_or_expr_span(e)?;
                hi = span.hi;
                self.mk_unary(UnOp::Deref, e)
            }
            token::BinOp(token::And) | token::AndAnd => {
                self.expect_and()?;
                let m = self.parse_mutability()?;
                let e = self.parse_prefix_expr(None);
                let (span, e) = self.interpolated_or_expr_span(e)?;
                hi = span.hi;
                ExprKind::AddrOf(m, e)
            }
            token::Ident(..) if self.token.is_keyword(keywords::In) => {
                self.bump();
                let place = self.parse_expr_res(
                    Restrictions::RESTRICTION_NO_STRUCT_LITERAL,
                    None,
                )?;
                let blk = self.parse_block()?;
                let span = blk.span;
                hi = span.hi;
                let blk_expr = self.mk_expr(span.lo, hi, ExprKind::Block(blk), ThinVec::new());
                ExprKind::InPlace(place, blk_expr)
            }
            token::Ident(..) if self.token.is_keyword(keywords::Box) => {
                self.bump();
                let e = self.parse_prefix_expr(None);
                let (span, e) = self.interpolated_or_expr_span(e)?;
                hi = span.hi;
                ExprKind::Box(e)
            }
            _ => return self.parse_dot_or_call_expr(Some(attrs))
        };
        return Ok(self.mk_expr(lo, hi, ex, attrs));
    }

    /// Parse an associative expression
    ///
    /// This parses an expression accounting for associativity and precedence of the operators in
    /// the expression.
    pub fn parse_assoc_expr(&mut self,
                            already_parsed_attrs: Option<ThinVec<Attribute>>)
                            -> PResult<'a, P<Expr>> {
        self.parse_assoc_expr_with(0, already_parsed_attrs.into())
    }

    /// Parse an associative expression with operators of at least `min_prec` precedence
    pub fn parse_assoc_expr_with(&mut self,
                                 min_prec: usize,
                                 lhs: LhsExpr)
                                 -> PResult<'a, P<Expr>> {
        let mut lhs = if let LhsExpr::AlreadyParsed(expr) = lhs {
            expr
        } else {
            let attrs = match lhs {
                LhsExpr::AttributesParsed(attrs) => Some(attrs),
                _ => None,
            };
            if self.token == token::DotDot || self.token == token::DotDotDot {
                return self.parse_prefix_range_expr(attrs);
            } else {
                self.parse_prefix_expr(attrs)?
            }
        };

        if self.expr_is_complete(&lhs) {
            // Semi-statement forms are odd. See https://github.com/rust-lang/rust/issues/29071
            return Ok(lhs);
        }
        self.expected_tokens.push(TokenType::Operator);
        while let Some(op) = AssocOp::from_token(&self.token) {

            let lhs_span = if self.last_token_interpolated {
                self.last_span
            } else {
                lhs.span
            };

            let cur_op_span = self.span;
            let restrictions = if op.is_assign_like() {
                self.restrictions & Restrictions::RESTRICTION_NO_STRUCT_LITERAL
            } else {
                self.restrictions
            };
            if op.precedence() < min_prec {
                break;
            }
            self.bump();
            if op.is_comparison() {
                self.check_no_chained_comparison(&lhs, &op);
            }
            // Special cases:
            if op == AssocOp::As {
                let rhs = self.parse_ty()?;
                let (lo, hi) = (lhs_span.lo, rhs.span.hi);
                lhs = self.mk_expr(lo, hi, ExprKind::Cast(lhs, rhs), ThinVec::new());
                continue
            } else if op == AssocOp::Colon {
                let rhs = self.parse_ty()?;
                let (lo, hi) = (lhs_span.lo, rhs.span.hi);
                lhs = self.mk_expr(lo, hi, ExprKind::Type(lhs, rhs), ThinVec::new());
                continue
            } else if op == AssocOp::DotDot || op == AssocOp::DotDotDot {
                // If we didn’t have to handle `x..`/`x...`, it would be pretty easy to
                // generalise it to the Fixity::None code.
                //
                // We have 2 alternatives here: `x..y`/`x...y` and `x..`/`x...` The other
                // two variants are handled with `parse_prefix_range_expr` call above.
                let rhs = if self.is_at_start_of_range_notation_rhs() {
                    Some(self.parse_assoc_expr_with(op.precedence() + 1,
                                                    LhsExpr::NotYetParsed)?)
                } else {
                    None
                };
                let (lhs_span, rhs_span) = (lhs.span, if let Some(ref x) = rhs {
                    x.span
                } else {
                    cur_op_span
                });
                let limits = if op == AssocOp::DotDot {
                    RangeLimits::HalfOpen
                } else {
                    RangeLimits::Closed
                };

                let r = try!(self.mk_range(Some(lhs), rhs, limits));
                lhs = self.mk_expr(lhs_span.lo, rhs_span.hi, r, ThinVec::new());
                break
            }

            let rhs = match op.fixity() {
                Fixity::Right => self.with_res(
                    restrictions - Restrictions::RESTRICTION_STMT_EXPR,
                    |this| {
                        this.parse_assoc_expr_with(op.precedence(),
                            LhsExpr::NotYetParsed)
                }),
                Fixity::Left => self.with_res(
                    restrictions - Restrictions::RESTRICTION_STMT_EXPR,
                    |this| {
                        this.parse_assoc_expr_with(op.precedence() + 1,
                            LhsExpr::NotYetParsed)
                }),
                // We currently have no non-associative operators that are not handled above by
                // the special cases. The code is here only for future convenience.
                Fixity::None => self.with_res(
                    restrictions - Restrictions::RESTRICTION_STMT_EXPR,
                    |this| {
                        this.parse_assoc_expr_with(op.precedence() + 1,
                            LhsExpr::NotYetParsed)
                }),
            }?;

            let (lo, hi) = (lhs_span.lo, rhs.span.hi);
            lhs = match op {
                AssocOp::Add | AssocOp::Subtract | AssocOp::Multiply | AssocOp::Divide |
                AssocOp::Modulus | AssocOp::LAnd | AssocOp::LOr | AssocOp::BitXor |
                AssocOp::BitAnd | AssocOp::BitOr | AssocOp::ShiftLeft | AssocOp::ShiftRight |
                AssocOp::Equal | AssocOp::Less | AssocOp::LessEqual | AssocOp::NotEqual |
                AssocOp::Greater | AssocOp::GreaterEqual => {
                    let ast_op = op.to_ast_binop().unwrap();
                    let binary = self.mk_binary(codemap::respan(cur_op_span, ast_op), lhs, rhs);
                    self.mk_expr(lo, hi, binary, ThinVec::new())
                }
                AssocOp::Assign =>
                    self.mk_expr(lo, hi, ExprKind::Assign(lhs, rhs), ThinVec::new()),
                AssocOp::Inplace =>
                    self.mk_expr(lo, hi, ExprKind::InPlace(lhs, rhs), ThinVec::new()),
                AssocOp::AssignOp(k) => {
                    let aop = match k {
                        token::Plus =>    BinOpKind::Add,
                        token::Minus =>   BinOpKind::Sub,
                        token::Star =>    BinOpKind::Mul,
                        token::Slash =>   BinOpKind::Div,
                        token::Percent => BinOpKind::Rem,
                        token::Caret =>   BinOpKind::BitXor,
                        token::And =>     BinOpKind::BitAnd,
                        token::Or =>      BinOpKind::BitOr,
                        token::Shl =>     BinOpKind::Shl,
                        token::Shr =>     BinOpKind::Shr,
                    };
                    let aopexpr = self.mk_assign_op(codemap::respan(cur_op_span, aop), lhs, rhs);
                    self.mk_expr(lo, hi, aopexpr, ThinVec::new())
                }
                AssocOp::As | AssocOp::Colon | AssocOp::DotDot | AssocOp::DotDotDot => {
                    self.bug("As, Colon, DotDot or DotDotDot branch reached")
                }
            };

            if op.fixity() == Fixity::None { break }
        }
        Ok(lhs)
    }

    /// Produce an error if comparison operators are chained (RFC #558).
    /// We only need to check lhs, not rhs, because all comparison ops
    /// have same precedence and are left-associative
    fn check_no_chained_comparison(&mut self, lhs: &Expr, outer_op: &AssocOp) {
        debug_assert!(outer_op.is_comparison());
        match lhs.node {
            ExprKind::Binary(op, _, _) if op.node.is_comparison() => {
                // respan to include both operators
                let op_span = mk_sp(op.span.lo, self.span.hi);
                let mut err = self.diagnostic().struct_span_err(op_span,
                    "chained comparison operators require parentheses");
                if op.node == BinOpKind::Lt && *outer_op == AssocOp::Greater {
                    err.help(
                        "use `::<...>` instead of `<...>` if you meant to specify type arguments");
                }
                err.emit();
            }
            _ => {}
        }
    }

    /// Parse prefix-forms of range notation: `..expr`, `..`, `...expr`
    fn parse_prefix_range_expr(&mut self,
                               already_parsed_attrs: Option<ThinVec<Attribute>>)
                               -> PResult<'a, P<Expr>> {
        debug_assert!(self.token == token::DotDot || self.token == token::DotDotDot);
        let tok = self.token.clone();
        let attrs = self.parse_or_use_outer_attributes(already_parsed_attrs)?;
        let lo = self.span.lo;
        let mut hi = self.span.hi;
        self.bump();
        let opt_end = if self.is_at_start_of_range_notation_rhs() {
            // RHS must be parsed with more associativity than the dots.
            let next_prec = AssocOp::from_token(&tok).unwrap().precedence() + 1;
            Some(self.parse_assoc_expr_with(next_prec,
                                            LhsExpr::NotYetParsed)
                .map(|x|{
                    hi = x.span.hi;
                    x
                })?)
         } else {
            None
        };
        let limits = if tok == token::DotDot {
            RangeLimits::HalfOpen
        } else {
            RangeLimits::Closed
        };

        let r = try!(self.mk_range(None,
                                   opt_end,
                                   limits));
        Ok(self.mk_expr(lo, hi, r, attrs))
    }

    fn is_at_start_of_range_notation_rhs(&self) -> bool {
        if self.token.can_begin_expr() {
            // parse `for i in 1.. { }` as infinite loop, not as `for i in (1..{})`.
            if self.token == token::OpenDelim(token::Brace) {
                return !self.restrictions.contains(Restrictions::RESTRICTION_NO_STRUCT_LITERAL);
            }
            true
        } else {
            false
        }
    }

    /// Parse an 'if' or 'if let' expression ('if' token already eaten)
    pub fn parse_if_expr(&mut self, attrs: ThinVec<Attribute>) -> PResult<'a, P<Expr>> {
        if self.check_keyword(keywords::Let) {
            return self.parse_if_let_expr(attrs);
        }
        let lo = self.last_span.lo;
        let cond = self.parse_expr_res(Restrictions::RESTRICTION_NO_STRUCT_LITERAL, None)?;
        let thn = self.parse_block()?;
        let mut els: Option<P<Expr>> = None;
        let mut hi = thn.span.hi;
        if self.eat_keyword(keywords::Else) {
            let elexpr = self.parse_else_expr()?;
            hi = elexpr.span.hi;
            els = Some(elexpr);
        }
        Ok(self.mk_expr(lo, hi, ExprKind::If(cond, thn, els), attrs))
    }

    /// Parse an 'if let' expression ('if' token already eaten)
    pub fn parse_if_let_expr(&mut self, attrs: ThinVec<Attribute>)
                             -> PResult<'a, P<Expr>> {
        let lo = self.last_span.lo;
        self.expect_keyword(keywords::Let)?;
        let pat = self.parse_pat()?;
        self.expect(&token::Eq)?;
        let expr = self.parse_expr_res(Restrictions::RESTRICTION_NO_STRUCT_LITERAL, None)?;
        let thn = self.parse_block()?;
        let (hi, els) = if self.eat_keyword(keywords::Else) {
            let expr = self.parse_else_expr()?;
            (expr.span.hi, Some(expr))
        } else {
            (thn.span.hi, None)
        };
        Ok(self.mk_expr(lo, hi, ExprKind::IfLet(pat, expr, thn, els), attrs))
    }

    // `move |args| expr`
    pub fn parse_lambda_expr(&mut self,
                             lo: BytePos,
                             capture_clause: CaptureBy,
                             attrs: ThinVec<Attribute>)
                             -> PResult<'a, P<Expr>>
    {
        let decl = self.parse_fn_block_decl()?;
        let decl_hi = self.last_span.hi;
        let body = match decl.output {
            FunctionRetTy::Default(_) => {
                // If no explicit return type is given, parse any
                // expr and wrap it up in a dummy block:
                let body_expr = self.parse_expr()?;
                P(ast::Block {
                    id: ast::DUMMY_NODE_ID,
                    stmts: vec![],
                    span: body_expr.span,
                    expr: Some(body_expr),
                    rules: BlockCheckMode::Default,
                })
            }
            _ => {
                // If an explicit return type is given, require a
                // block to appear (RFC 968).
                self.parse_block()?
            }
        };

        Ok(self.mk_expr(
            lo,
            body.span.hi,
            ExprKind::Closure(capture_clause, decl, body, mk_sp(lo, decl_hi)),
            attrs))
    }

    // `else` token already eaten
    pub fn parse_else_expr(&mut self) -> PResult<'a, P<Expr>> {
        if self.eat_keyword(keywords::If) {
            return self.parse_if_expr(ThinVec::new());
        } else {
            let blk = self.parse_block()?;
            return Ok(self.mk_expr(blk.span.lo, blk.span.hi, ExprKind::Block(blk), ThinVec::new()));
        }
    }

    /// Parse a 'for' .. 'in' expression ('for' token already eaten)
    pub fn parse_for_expr(&mut self, opt_ident: Option<ast::SpannedIdent>,
                          span_lo: BytePos,
                          mut attrs: ThinVec<Attribute>) -> PResult<'a, P<Expr>> {
        // Parse: `for <src_pat> in <src_expr> <src_loop_block>`

        let pat = self.parse_pat()?;
        self.expect_keyword(keywords::In)?;
        let expr = self.parse_expr_res(Restrictions::RESTRICTION_NO_STRUCT_LITERAL, None)?;
        let (iattrs, loop_block) = self.parse_inner_attrs_and_block()?;
        attrs.extend(iattrs);

        let hi = self.last_span.hi;

        Ok(self.mk_expr(span_lo, hi,
                        ExprKind::ForLoop(pat, expr, loop_block, opt_ident),
                        attrs))
    }

    /// Parse a 'while' or 'while let' expression ('while' token already eaten)
    pub fn parse_while_expr(&mut self, opt_ident: Option<ast::SpannedIdent>,
                            span_lo: BytePos,
                            mut attrs: ThinVec<Attribute>) -> PResult<'a, P<Expr>> {
        if self.token.is_keyword(keywords::Let) {
            return self.parse_while_let_expr(opt_ident, span_lo, attrs);
        }
        let cond = self.parse_expr_res(Restrictions::RESTRICTION_NO_STRUCT_LITERAL, None)?;
        let (iattrs, body) = self.parse_inner_attrs_and_block()?;
        attrs.extend(iattrs);
        let hi = body.span.hi;
        return Ok(self.mk_expr(span_lo, hi, ExprKind::While(cond, body, opt_ident),
                               attrs));
    }

    /// Parse a 'while let' expression ('while' token already eaten)
    pub fn parse_while_let_expr(&mut self, opt_ident: Option<ast::SpannedIdent>,
                                span_lo: BytePos,
                                mut attrs: ThinVec<Attribute>) -> PResult<'a, P<Expr>> {
        self.expect_keyword(keywords::Let)?;
        let pat = self.parse_pat()?;
        self.expect(&token::Eq)?;
        let expr = self.parse_expr_res(Restrictions::RESTRICTION_NO_STRUCT_LITERAL, None)?;
        let (iattrs, body) = self.parse_inner_attrs_and_block()?;
        attrs.extend(iattrs);
        let hi = body.span.hi;
        return Ok(self.mk_expr(span_lo, hi, ExprKind::WhileLet(pat, expr, body, opt_ident), attrs));
    }

    // parse `loop {...}`, `loop` token already eaten
    pub fn parse_loop_expr(&mut self, opt_ident: Option<ast::SpannedIdent>,
                           span_lo: BytePos,
                           mut attrs: ThinVec<Attribute>) -> PResult<'a, P<Expr>> {
        let (iattrs, body) = self.parse_inner_attrs_and_block()?;
        attrs.extend(iattrs);
        let hi = body.span.hi;
        Ok(self.mk_expr(span_lo, hi, ExprKind::Loop(body, opt_ident), attrs))
    }

    // `match` token already eaten
    fn parse_match_expr(&mut self, mut attrs: ThinVec<Attribute>) -> PResult<'a, P<Expr>> {
        let match_span = self.last_span;
        let lo = self.last_span.lo;
        let discriminant = self.parse_expr_res(Restrictions::RESTRICTION_NO_STRUCT_LITERAL,
                                               None)?;
        if let Err(mut e) = self.commit_expr_expecting(&discriminant,
                                                       token::OpenDelim(token::Brace)) {
            if self.token == token::Token::Semi {
                e.span_note(match_span, "did you mean to remove this `match` keyword?");
            }
            return Err(e)
        }
        attrs.extend(self.parse_inner_attributes()?);

        let mut arms: Vec<Arm> = Vec::new();
        while self.token != token::CloseDelim(token::Brace) {
            match self.parse_arm() {
                Ok(arm) => arms.push(arm),
                Err(mut e) => {
                    // Recover by skipping to the end of the block.
                    e.emit();
                    self.recover_stmt();
                    let hi = self.span.hi;
                    if self.token == token::CloseDelim(token::Brace) {
                        self.bump();
                    }
                    return Ok(self.mk_expr(lo, hi, ExprKind::Match(discriminant, arms), attrs));
                }
            }
        }
        let hi = self.span.hi;
        self.bump();
        return Ok(self.mk_expr(lo, hi, ExprKind::Match(discriminant, arms), attrs));
    }

    pub fn parse_arm(&mut self) -> PResult<'a, Arm> {
        maybe_whole!(no_clone self, NtArm);

        let attrs = self.parse_outer_attributes()?;
        let pats = self.parse_pats()?;
        let mut guard = None;
        if self.eat_keyword(keywords::If) {
            guard = Some(self.parse_expr()?);
        }
        self.expect(&token::FatArrow)?;
        let expr = self.parse_expr_res(Restrictions::RESTRICTION_STMT_EXPR, None)?;

        let require_comma =
            !classify::expr_is_simple_block(&expr)
            && self.token != token::CloseDelim(token::Brace);

        if require_comma {
            self.commit_expr(&expr, &[token::Comma], &[token::CloseDelim(token::Brace)])?;
        } else {
            self.eat(&token::Comma);
        }

        Ok(ast::Arm {
            attrs: attrs,
            pats: pats,
            guard: guard,
            body: expr,
        })
    }

    /// Parse an expression
    pub fn parse_expr(&mut self) -> PResult<'a, P<Expr>> {
        self.parse_expr_res(Restrictions::empty(), None)
    }

    /// Evaluate the closure with restrictions in place.
    ///
    /// After the closure is evaluated, restrictions are reset.
    pub fn with_res<F, T>(&mut self, r: Restrictions, f: F) -> T
        where F: FnOnce(&mut Self) -> T
    {
        let old = self.restrictions;
        self.restrictions = r;
        let r = f(self);
        self.restrictions = old;
        return r;

    }

    /// Parse an expression, subject to the given restrictions
    pub fn parse_expr_res(&mut self, r: Restrictions,
                          already_parsed_attrs: Option<ThinVec<Attribute>>)
                          -> PResult<'a, P<Expr>> {
        self.with_res(r, |this| this.parse_assoc_expr(already_parsed_attrs))
    }

    /// Parse the RHS of a local variable declaration (e.g. '= 14;')
    fn parse_initializer(&mut self) -> PResult<'a, Option<P<Expr>>> {
        if self.check(&token::Eq) {
            self.bump();
            Ok(Some(self.parse_expr()?))
        } else {
            Ok(None)
        }
    }

    /// Parse patterns, separated by '|' s
    fn parse_pats(&mut self) -> PResult<'a, Vec<P<Pat>>> {
        let mut pats = Vec::new();
        loop {
            pats.push(self.parse_pat()?);
            if self.check(&token::BinOp(token::Or)) { self.bump();}
            else { return Ok(pats); }
        };
    }

    fn parse_pat_tuple_elements(&mut self, unary_needs_comma: bool)
                                -> PResult<'a, (Vec<P<Pat>>, Option<usize>)> {
        let mut fields = vec![];
        let mut ddpos = None;

        while !self.check(&token::CloseDelim(token::Paren)) {
            if ddpos.is_none() && self.eat(&token::DotDot) {
                ddpos = Some(fields.len());
                if self.eat(&token::Comma) {
                    // `..` needs to be followed by `)` or `, pat`, `..,)` is disallowed.
                    fields.push(self.parse_pat()?);
                }
            } else if ddpos.is_some() && self.eat(&token::DotDot) {
                // Emit a friendly error, ignore `..` and continue parsing
                self.span_err(self.last_span, "`..` can only be used once per \
                                               tuple or tuple struct pattern");
            } else {
                fields.push(self.parse_pat()?);
            }

            if !self.check(&token::CloseDelim(token::Paren)) ||
                    (unary_needs_comma && fields.len() == 1 && ddpos.is_none()) {
                self.expect(&token::Comma)?;
            }
        }

        Ok((fields, ddpos))
    }

    fn parse_pat_vec_elements(
        &mut self,
    ) -> PResult<'a, (Vec<P<Pat>>, Option<P<Pat>>, Vec<P<Pat>>)> {
        let mut before = Vec::new();
        let mut slice = None;
        let mut after = Vec::new();
        let mut first = true;
        let mut before_slice = true;

        while self.token != token::CloseDelim(token::Bracket) {
            if first {
                first = false;
            } else {
                self.expect(&token::Comma)?;

                if self.token == token::CloseDelim(token::Bracket)
                        && (before_slice || !after.is_empty()) {
                    break
                }
            }

            if before_slice {
                if self.check(&token::DotDot) {
                    self.bump();

                    if self.check(&token::Comma) ||
                            self.check(&token::CloseDelim(token::Bracket)) {
                        slice = Some(P(ast::Pat {
                            id: ast::DUMMY_NODE_ID,
                            node: PatKind::Wild,
                            span: self.span,
                        }));
                        before_slice = false;
                    }
                    continue
                }
            }

            let subpat = self.parse_pat()?;
            if before_slice && self.check(&token::DotDot) {
                self.bump();
                slice = Some(subpat);
                before_slice = false;
            } else if before_slice {
                before.push(subpat);
            } else {
                after.push(subpat);
            }
        }

        Ok((before, slice, after))
    }

    /// Parse the fields of a struct-like pattern
    fn parse_pat_fields(&mut self) -> PResult<'a, (Vec<codemap::Spanned<ast::FieldPat>>, bool)> {
        let mut fields = Vec::new();
        let mut etc = false;
        let mut first = true;
        while self.token != token::CloseDelim(token::Brace) {
            if first {
                first = false;
            } else {
                self.expect(&token::Comma)?;
                // accept trailing commas
                if self.check(&token::CloseDelim(token::Brace)) { break }
            }

            let lo = self.span.lo;
            let hi;

            if self.check(&token::DotDot) {
                self.bump();
                if self.token != token::CloseDelim(token::Brace) {
                    let token_str = self.this_token_to_string();
                    return Err(self.fatal(&format!("expected `{}`, found `{}`", "}",
                                       token_str)))
                }
                etc = true;
                break;
            }

            // Check if a colon exists one ahead. This means we're parsing a fieldname.
            let (subpat, fieldname, is_shorthand) = if self.look_ahead(1, |t| t == &token::Colon) {
                // Parsing a pattern of the form "fieldname: pat"
                let fieldname = self.parse_ident()?;
                self.bump();
                let pat = self.parse_pat()?;
                hi = pat.span.hi;
                (pat, fieldname, false)
            } else {
                // Parsing a pattern of the form "(box) (ref) (mut) fieldname"
                let is_box = self.eat_keyword(keywords::Box);
                let boxed_span_lo = self.span.lo;
                let is_ref = self.eat_keyword(keywords::Ref);
                let is_mut = self.eat_keyword(keywords::Mut);
                let fieldname = self.parse_ident()?;
                hi = self.last_span.hi;

                let bind_type = match (is_ref, is_mut) {
                    (true, true) => BindingMode::ByRef(Mutability::Mutable),
                    (true, false) => BindingMode::ByRef(Mutability::Immutable),
                    (false, true) => BindingMode::ByValue(Mutability::Mutable),
                    (false, false) => BindingMode::ByValue(Mutability::Immutable),
                };
                let fieldpath = codemap::Spanned{span:self.last_span, node:fieldname};
                let fieldpat = P(ast::Pat{
                    id: ast::DUMMY_NODE_ID,
                    node: PatKind::Ident(bind_type, fieldpath, None),
                    span: mk_sp(boxed_span_lo, hi),
                });

                let subpat = if is_box {
                    P(ast::Pat{
                        id: ast::DUMMY_NODE_ID,
                        node: PatKind::Box(fieldpat),
                        span: mk_sp(lo, hi),
                    })
                } else {
                    fieldpat
                };
                (subpat, fieldname, true)
            };

            fields.push(codemap::Spanned { span: mk_sp(lo, hi),
                                              node: ast::FieldPat { ident: fieldname,
                                                                    pat: subpat,
                                                                    is_shorthand: is_shorthand }});
        }
        return Ok((fields, etc));
    }

    fn parse_pat_range_end(&mut self) -> PResult<'a, P<Expr>> {
        if self.token.is_path_start() {
            let lo = self.span.lo;
            let (qself, path) = if self.eat_lt() {
                // Parse a qualified path
                let (qself, path) =
                    self.parse_qualified_path(PathStyle::Expr)?;
                (Some(qself), path)
            } else {
                // Parse an unqualified path
                (None, self.parse_path(PathStyle::Expr)?)
            };
            let hi = self.last_span.hi;
            Ok(self.mk_expr(lo, hi, ExprKind::Path(qself, path), ThinVec::new()))
        } else {
            self.parse_pat_literal_maybe_minus()
        }
    }

    /// Parse a pattern.
    pub fn parse_pat(&mut self) -> PResult<'a, P<Pat>> {
        maybe_whole!(self, NtPat);

        let lo = self.span.lo;
        let pat;
        match self.token {
          token::Underscore => {
            // Parse _
            self.bump();
            pat = PatKind::Wild;
          }
          token::BinOp(token::And) | token::AndAnd => {
            // Parse &pat / &mut pat
            self.expect_and()?;
            let mutbl = self.parse_mutability()?;
            if let token::Lifetime(ident) = self.token {
                return Err(self.fatal(&format!("unexpected lifetime `{}` in pattern", ident)));
            }

            let subpat = self.parse_pat()?;
            pat = PatKind::Ref(subpat, mutbl);
          }
          token::OpenDelim(token::Paren) => {
            // Parse (pat,pat,pat,...) as tuple pattern
            self.bump();
            let (fields, ddpos) = self.parse_pat_tuple_elements(true)?;
            self.expect(&token::CloseDelim(token::Paren))?;
            pat = PatKind::Tuple(fields, ddpos);
          }
          token::OpenDelim(token::Bracket) => {
            // Parse [pat,pat,...] as slice pattern
            self.bump();
            let (before, slice, after) = self.parse_pat_vec_elements()?;
            self.expect(&token::CloseDelim(token::Bracket))?;
            pat = PatKind::Vec(before, slice, after);
          }
          _ => {
            // At this point, token != _, &, &&, (, [
            if self.eat_keyword(keywords::Mut) {
                // Parse mut ident @ pat
                pat = self.parse_pat_ident(BindingMode::ByValue(Mutability::Mutable))?;
            } else if self.eat_keyword(keywords::Ref) {
                // Parse ref ident @ pat / ref mut ident @ pat
                let mutbl = self.parse_mutability()?;
                pat = self.parse_pat_ident(BindingMode::ByRef(mutbl))?;
            } else if self.eat_keyword(keywords::Box) {
                // Parse box pat
                let subpat = self.parse_pat()?;
                pat = PatKind::Box(subpat);
            } else if self.token.is_path_start() {
                // Parse pattern starting with a path
                if self.token.is_ident() && self.look_ahead(1, |t| *t != token::DotDotDot &&
                        *t != token::OpenDelim(token::Brace) &&
                        *t != token::OpenDelim(token::Paren) &&
                        *t != token::ModSep) {
                    // Plain idents have some extra abilities here compared to general paths
                    if self.look_ahead(1, |t| *t == token::Not) {
                        // Parse macro invocation
                        let path = self.parse_ident_into_path()?;
                        self.bump();
                        let delim = self.expect_open_delim()?;
                        let tts = self.parse_seq_to_end(
                            &token::CloseDelim(delim),
                            SeqSep::none(), |p| p.parse_token_tree())?;
                        let mac = Mac_ { path: path, tts: tts };
                        pat = PatKind::Mac(codemap::Spanned {node: mac,
                                                               span: mk_sp(lo, self.last_span.hi)});
                    } else {
                        // Parse ident @ pat
                        // This can give false positives and parse nullary enums,
                        // they are dealt with later in resolve
                        let binding_mode = BindingMode::ByValue(Mutability::Immutable);
                        pat = self.parse_pat_ident(binding_mode)?;
                    }
                } else {
                    let (qself, path) = if self.eat_lt() {
                        // Parse a qualified path
                        let (qself, path) =
                            self.parse_qualified_path(PathStyle::Expr)?;
                        (Some(qself), path)
                    } else {
                        // Parse an unqualified path
                        (None, self.parse_path(PathStyle::Expr)?)
                    };
                    match self.token {
                      token::DotDotDot => {
                        // Parse range
                        let hi = self.last_span.hi;
                        let begin =
                              self.mk_expr(lo, hi, ExprKind::Path(qself, path), ThinVec::new());
                        self.bump();
                        let end = self.parse_pat_range_end()?;
                        pat = PatKind::Range(begin, end);
                      }
                      token::OpenDelim(token::Brace) => {
                         if qself.is_some() {
                            return Err(self.fatal("unexpected `{` after qualified path"));
                        }
                        // Parse struct pattern
                        self.bump();
                        let (fields, etc) = self.parse_pat_fields().unwrap_or_else(|mut e| {
                            e.emit();
                            self.recover_stmt();
                            (vec![], false)
                        });
                        self.bump();
                        pat = PatKind::Struct(path, fields, etc);
                      }
                      token::OpenDelim(token::Paren) => {
                        if qself.is_some() {
                            return Err(self.fatal("unexpected `(` after qualified path"));
                        }
                        // Parse tuple struct or enum pattern
                        self.bump();
                        let (fields, ddpos) = self.parse_pat_tuple_elements(false)?;
                        self.expect(&token::CloseDelim(token::Paren))?;
                        pat = PatKind::TupleStruct(path, fields, ddpos)
                      }
                      _ => {
                        pat = PatKind::Path(qself, path);
                      }
                    }
                }
            } else {
                // Try to parse everything else as literal with optional minus
                match self.parse_pat_literal_maybe_minus() {
                    Ok(begin) => {
                        if self.eat(&token::DotDotDot) {
                            let end = self.parse_pat_range_end()?;
                            pat = PatKind::Range(begin, end);
                        } else {
                            pat = PatKind::Lit(begin);
                        }
                    }
                    Err(mut err) => {
                        err.cancel();
                        let msg = format!("expected pattern, found {}", self.this_token_descr());
                        return Err(self.fatal(&msg));
                    }
                }
            }
          }
        }

        let hi = self.last_span.hi;
        Ok(P(ast::Pat {
            id: ast::DUMMY_NODE_ID,
            node: pat,
            span: mk_sp(lo, hi),
        }))
    }

    /// Parse ident or ident @ pat
    /// used by the copy foo and ref foo patterns to give a good
    /// error message when parsing mistakes like ref foo(a,b)
    fn parse_pat_ident(&mut self,
                       binding_mode: ast::BindingMode)
                       -> PResult<'a, PatKind> {
        let ident = self.parse_ident()?;
        let last_span = self.last_span;
        let name = codemap::Spanned{span: last_span, node: ident};
        let sub = if self.eat(&token::At) {
            Some(self.parse_pat()?)
        } else {
            None
        };

        // just to be friendly, if they write something like
        //   ref Some(i)
        // we end up here with ( as the current token.  This shortly
        // leads to a parse error.  Note that if there is no explicit
        // binding mode then we do not end up here, because the lookahead
        // will direct us over to parse_enum_variant()
        if self.token == token::OpenDelim(token::Paren) {
            let last_span = self.last_span;
            return Err(self.span_fatal(
                last_span,
                "expected identifier, found enum pattern"))
        }

        Ok(PatKind::Ident(binding_mode, name, sub))
    }

    /// Parse a local variable declaration
    fn parse_local(&mut self, attrs: ThinVec<Attribute>) -> PResult<'a, P<Local>> {
        let lo = self.span.lo;
        let pat = self.parse_pat()?;

        let mut ty = None;
        if self.eat(&token::Colon) {
            ty = Some(self.parse_ty_sum()?);
        }
        let init = self.parse_initializer()?;
        Ok(P(ast::Local {
            ty: ty,
            pat: pat,
            init: init,
            id: ast::DUMMY_NODE_ID,
            span: mk_sp(lo, self.last_span.hi),
            attrs: attrs,
        }))
    }

<<<<<<< HEAD
=======
    /// Parse a "let" stmt
    fn parse_let(&mut self, attrs: ThinVec<Attribute>) -> PResult<'a, P<Decl>> {
        let lo = self.span.lo;
        let local = self.parse_local(attrs)?;
        Ok(P(spanned(lo, self.last_span.hi, DeclKind::Local(local))))
    }

>>>>>>> 5033eca6
    /// Parse a structure field
    fn parse_name_and_ty(&mut self, pr: Visibility,
                         attrs: Vec<Attribute> ) -> PResult<'a, StructField> {
        let lo = match pr {
            Visibility::Inherited => self.span.lo,
            _ => self.last_span.lo,
        };
        let name = self.parse_ident()?;
        self.expect(&token::Colon)?;
        let ty = self.parse_ty_sum()?;
        Ok(StructField {
            span: mk_sp(lo, self.last_span.hi),
            ident: Some(name),
            vis: pr,
            id: ast::DUMMY_NODE_ID,
            ty: ty,
            attrs: attrs,
        })
    }

    /// Emit an expected item after attributes error.
    fn expected_item_err(&self, attrs: &[Attribute]) {
        let message = match attrs.last() {
            Some(&Attribute { node: ast::Attribute_ { is_sugared_doc: true, .. }, .. }) => {
                "expected item after doc comment"
            }
            _ => "expected item after attributes",
        };

        self.span_err(self.last_span, message);
    }

    /// Parse a statement. may include decl.
    pub fn parse_stmt(&mut self) -> PResult<'a, Option<Stmt>> {
        Ok(self.parse_stmt_())
    }

    // Eat tokens until we can be relatively sure we reached the end of the
    // statement. This is something of a best-effort heuristic.
    //
    // We terminate when we find an unmatched `}` (without consuming it).
    fn recover_stmt(&mut self) {
        self.recover_stmt_(SemiColonMode::Ignore)
    }
    // If `break_on_semi` is `Break`, then we will stop consuming tokens after
    // finding (and consuming) a `;` outside of `{}` or `[]` (note that this is
    // approximate - it can mean we break too early due to macros, but that
    // shoud only lead to sub-optimal recovery, not inaccurate parsing).
    fn recover_stmt_(&mut self, break_on_semi: SemiColonMode) {
        let mut brace_depth = 0;
        let mut bracket_depth = 0;
        debug!("recover_stmt_ enter loop");
        loop {
            debug!("recover_stmt_ loop {:?}", self.token);
            match self.token {
                token::OpenDelim(token::DelimToken::Brace) => {
                    brace_depth += 1;
                    self.bump();
                }
                token::OpenDelim(token::DelimToken::Bracket) => {
                    bracket_depth += 1;
                    self.bump();
                }
                token::CloseDelim(token::DelimToken::Brace) => {
                    if brace_depth == 0 {
                        debug!("recover_stmt_ return - close delim {:?}", self.token);
                        return;
                    }
                    brace_depth -= 1;
                    self.bump();
                }
                token::CloseDelim(token::DelimToken::Bracket) => {
                    bracket_depth -= 1;
                    if bracket_depth < 0 {
                        bracket_depth = 0;
                    }
                    self.bump();
                }
                token::Eof => {
                    debug!("recover_stmt_ return - Eof");
                    return;
                }
                token::Semi => {
                    self.bump();
                    if break_on_semi == SemiColonMode::Break &&
                       brace_depth == 0 &&
                       bracket_depth == 0 {
                        debug!("recover_stmt_ return - Semi");
                        return;
                    }
                }
                _ => {
                    self.bump()
                }
            }
        }
    }

    fn parse_stmt_(&mut self) -> Option<Stmt> {
        self.parse_stmt_without_recovery().unwrap_or_else(|mut e| {
            e.emit();
            self.recover_stmt_(SemiColonMode::Break);
            None
        })
    }

    fn parse_stmt_without_recovery(&mut self) -> PResult<'a, Option<Stmt>> {
        maybe_whole!(Some deref self, NtStmt);

        let attrs = self.parse_outer_attributes()?;
        let lo = self.span.lo;

<<<<<<< HEAD
        Ok(Some(if self.eat_keyword(keywords::Let) {
            Stmt {
                id: ast::DUMMY_NODE_ID,
                node: StmtKind::Local(self.parse_local(attrs.into_thin_attrs())?),
                span: mk_sp(lo, self.last_span.hi),
            }
=======
        Ok(Some(if self.check_keyword(keywords::Let) {
            self.expect_keyword(keywords::Let)?;
            let decl = self.parse_let(attrs.into())?;
            let hi = decl.span.hi;
            let stmt = StmtKind::Decl(decl, ast::DUMMY_NODE_ID);
            spanned(lo, hi, stmt)
>>>>>>> 5033eca6
        } else if self.token.is_ident()
            && !self.token.is_any_keyword()
            && self.look_ahead(1, |t| *t == token::Not) {
            // it's a macro invocation:

            // Potential trouble: if we allow macros with paths instead of
            // idents, we'd need to look ahead past the whole path here...
            let pth = self.parse_ident_into_path()?;
            self.bump();

            let id = match self.token {
                token::OpenDelim(_) => keywords::Invalid.ident(), // no special identifier
                _ => self.parse_ident()?,
            };

            // check that we're pointing at delimiters (need to check
            // again after the `if`, because of `parse_ident`
            // consuming more tokens).
            let delim = match self.token {
                token::OpenDelim(delim) => delim,
                _ => {
                    // we only expect an ident if we didn't parse one
                    // above.
                    let ident_str = if id.name == keywords::Invalid.name() {
                        "identifier, "
                    } else {
                        ""
                    };
                    let tok_str = self.this_token_to_string();
                    return Err(self.fatal(&format!("expected {}`(` or `{{`, found `{}`",
                                       ident_str,
                                       tok_str)))
                },
            };

            let tts = self.parse_unspanned_seq(
                &token::OpenDelim(delim),
                &token::CloseDelim(delim),
                SeqSep::none(),
                |p| p.parse_token_tree()
            )?;
            let hi = self.last_span.hi;

            let style = if delim == token::Brace {
                MacStmtStyle::Braces
            } else {
                MacStmtStyle::NoBraces
            };

            if id.name == keywords::Invalid.name() {
<<<<<<< HEAD
                let mac = spanned(lo, hi, Mac_ { path: pth, tts: tts });
                Stmt {
                    id: ast::DUMMY_NODE_ID,
                    node: StmtKind::Mac(P((mac, style, attrs.into_thin_attrs()))),
                    span: mk_sp(lo, hi),
                }
=======
                let mac = P(spanned(lo, hi, Mac_ { path: pth, tts: tts, ctxt: EMPTY_CTXT }));
                let stmt = StmtKind::Mac(mac, style, attrs.into());
                spanned(lo, hi, stmt)
>>>>>>> 5033eca6
            } else {
                // if it has a special ident, it's definitely an item
                //
                // Require a semicolon or braces.
                if style != MacStmtStyle::Braces {
                    if !self.eat(&token::Semi) {
                        let last_span = self.last_span;
                        self.span_err(last_span,
                                      "macros that expand to items must \
                                       either be surrounded with braces or \
                                       followed by a semicolon");
                    }
                }
                Stmt {
                    id: ast::DUMMY_NODE_ID,
                    span: mk_sp(lo, hi),
                    node: StmtKind::Item({
                        self.mk_item(
                            lo, hi, id /*id is good here*/,
                            ItemKind::Mac(spanned(lo, hi, Mac_ { path: pth, tts: tts })),
                            Visibility::Inherited,
                            attrs)
                    }),
                }
            }
        } else {
            // FIXME: Bad copy of attrs
            let restrictions = self.restrictions | Restrictions::NO_NONINLINE_MOD;
            match self.with_res(restrictions,
                                |this| this.parse_item_(attrs.clone(), false, true))? {
                Some(i) => Stmt {
                    id: ast::DUMMY_NODE_ID,
                    span: mk_sp(lo, i.span.hi),
                    node: StmtKind::Item(i),
                },
                None => {
                    let unused_attrs = |attrs: &[_], s: &mut Self| {
                        if attrs.len() > 0 {
                            s.span_err(s.span,
                                "expected statement after outer attribute");
                        }
                    };

                    // Do not attempt to parse an expression if we're done here.
                    if self.token == token::Semi {
                        unused_attrs(&attrs, self);
                        self.bump();
                        return Ok(None);
                    }

                    if self.token == token::CloseDelim(token::Brace) {
                        unused_attrs(&attrs, self);
                        return Ok(None);
                    }

                    // Remainder are line-expr stmts.
                    let e = self.parse_expr_res(
<<<<<<< HEAD
                        Restrictions::RESTRICTION_STMT_EXPR, Some(attrs.into_thin_attrs()))?;
                    Stmt {
                        id: ast::DUMMY_NODE_ID,
                        span: mk_sp(lo, e.span.hi),
                        node: StmtKind::Expr(e),
                    }
=======
                        Restrictions::RESTRICTION_STMT_EXPR, Some(attrs.into()))?;
                    let hi = e.span.hi;
                    let stmt = StmtKind::Expr(e, ast::DUMMY_NODE_ID);
                    spanned(lo, hi, stmt)
>>>>>>> 5033eca6
                }
            }
        }))
    }

    /// Is this expression a successfully-parsed statement?
    fn expr_is_complete(&mut self, e: &Expr) -> bool {
        self.restrictions.contains(Restrictions::RESTRICTION_STMT_EXPR) &&
            !classify::expr_requires_semi_to_be_stmt(e)
    }

    /// Parse a block. No inner attrs are allowed.
    pub fn parse_block(&mut self) -> PResult<'a, P<Block>> {
        maybe_whole!(no_clone self, NtBlock);

        let lo = self.span.lo;

        if !self.eat(&token::OpenDelim(token::Brace)) {
            let sp = self.span;
            let tok = self.this_token_to_string();
            return Err(self.span_fatal_help(sp,
                                 &format!("expected `{{`, found `{}`", tok),
                                 "place this code inside a block"));
        }

        self.parse_block_tail(lo, BlockCheckMode::Default)
    }

    /// Parse a block. Inner attrs are allowed.
    fn parse_inner_attrs_and_block(&mut self) -> PResult<'a, (Vec<Attribute>, P<Block>)> {
        maybe_whole!(pair_empty self, NtBlock);

        let lo = self.span.lo;
        self.expect(&token::OpenDelim(token::Brace))?;
        Ok((self.parse_inner_attributes()?,
            self.parse_block_tail(lo, BlockCheckMode::Default)?))
    }

    /// Parse the rest of a block expression or function body
    /// Precondition: already parsed the '{'.
    fn parse_block_tail(&mut self, lo: BytePos, s: BlockCheckMode) -> PResult<'a, P<Block>> {
        let mut stmts = vec![];
        let mut expr = None;

        while !self.eat(&token::CloseDelim(token::Brace)) {
            let Stmt {node, span, ..} = if let Some(s) = self.parse_stmt_() {
                s
            } else if self.token == token::Eof {
                break;
            } else {
                // Found only `;` or `}`.
                continue;
            };

            match node {
                StmtKind::Expr(e) => {
                    self.handle_expression_like_statement(e, span, &mut stmts, &mut expr)?;
                }
<<<<<<< HEAD
                StmtKind::Mac(mac) => {
                    self.handle_macro_in_block(mac.unwrap(), span, &mut stmts, &mut expr)?;
=======
                StmtKind::Mac(mac, MacStmtStyle::NoBraces, attrs) => {
                    // statement macro without braces; might be an
                    // expr depending on whether a semicolon follows
                    match self.token {
                        token::Semi => {
                            stmts.push(Spanned {
                                node: StmtKind::Mac(mac, MacStmtStyle::Semicolon, attrs),
                                span: mk_sp(span.lo, self.span.hi),
                            });
                            self.bump();
                        }
                        _ => {
                            let e = self.mk_mac_expr(span.lo, span.hi,
                                                     mac.and_then(|m| m.node),
                                                     ThinVec::new());
                            let lo = e.span.lo;
                            let e = self.parse_dot_or_call_expr_with(e, lo, attrs)?;
                            let e = self.parse_assoc_expr_with(0, LhsExpr::AlreadyParsed(e))?;
                            self.handle_expression_like_statement(
                                e,
                                span,
                                &mut stmts,
                                &mut expr)?;
                        }
                    }
                }
                StmtKind::Mac(m, style, attrs) => {
                    // statement macro; might be an expr
                    match self.token {
                        token::Semi => {
                            stmts.push(Spanned {
                                node: StmtKind::Mac(m, MacStmtStyle::Semicolon, attrs),
                                span: mk_sp(span.lo, self.span.hi),
                            });
                            self.bump();
                        }
                        token::CloseDelim(token::Brace) => {
                            // if a block ends in `m!(arg)` without
                            // a `;`, it must be an expr
                            expr = Some(self.mk_mac_expr(span.lo, span.hi,
                                                         m.and_then(|x| x.node),
                                                         attrs));
                        }
                        _ => {
                            stmts.push(Spanned {
                                node: StmtKind::Mac(m, style, attrs),
                                span: span
                            });
                        }
                    }
>>>>>>> 5033eca6
                }
                _ => { // all other kinds of statements:
                    let mut hi = span.hi;
                    if classify::stmt_ends_with_semi(&node) {
                        self.commit_stmt_expecting(token::Semi)?;
                        hi = self.last_span.hi;
                    }

                    stmts.push(Stmt {
                        id: ast::DUMMY_NODE_ID,
                        node: node,
                        span: mk_sp(span.lo, hi)
                    });
                }
            }
        }

        Ok(P(ast::Block {
            stmts: stmts,
            expr: expr,
            id: ast::DUMMY_NODE_ID,
            rules: s,
            span: mk_sp(lo, self.last_span.hi),
        }))
    }

    fn handle_macro_in_block(&mut self,
                             (mac, style, attrs): (ast::Mac, MacStmtStyle, ThinAttributes),
                             span: Span,
                             stmts: &mut Vec<Stmt>,
                             last_block_expr: &mut Option<P<Expr>>)
                             -> PResult<'a, ()> {
        if style == MacStmtStyle::NoBraces {
            // statement macro without braces; might be an
            // expr depending on whether a semicolon follows
            match self.token {
                token::Semi => {
                    stmts.push(Stmt {
                        id: ast::DUMMY_NODE_ID,
                        node: StmtKind::Mac(P((mac, MacStmtStyle::Semicolon, attrs))),
                        span: mk_sp(span.lo, self.span.hi),
                    });
                    self.bump();
                }
                _ => {
                    let e = self.mk_mac_expr(span.lo, span.hi, mac.node, None);
                    let lo = e.span.lo;
                    let e = self.parse_dot_or_call_expr_with(e, lo, attrs)?;
                    let e = self.parse_assoc_expr_with(0, LhsExpr::AlreadyParsed(e))?;
                    self.handle_expression_like_statement(e, span, stmts, last_block_expr)?;
                }
            }
        } else {
            // statement macro; might be an expr
            match self.token {
                token::Semi => {
                    stmts.push(Stmt {
                        id: ast::DUMMY_NODE_ID,
                        node: StmtKind::Mac(P((mac, MacStmtStyle::Semicolon, attrs))),
                        span: mk_sp(span.lo, self.span.hi),
                    });
                    self.bump();
                }
                token::CloseDelim(token::Brace) => {
                    // if a block ends in `m!(arg)` without
                    // a `;`, it must be an expr
                    *last_block_expr = Some(self.mk_mac_expr(span.lo, span.hi, mac.node, attrs));
                }
                _ => {
                    stmts.push(Stmt {
                        id: ast::DUMMY_NODE_ID,
                        node: StmtKind::Mac(P((mac, style, attrs))),
                        span: span
                    });
                }
            }
        }
        Ok(())
    }

    fn handle_expression_like_statement(&mut self,
                                        e: P<Expr>,
                                        span: Span,
                                        stmts: &mut Vec<Stmt>,
                                        last_block_expr: &mut Option<P<Expr>>)
                                        -> PResult<'a, ()> {
        // expression without semicolon
        if classify::expr_requires_semi_to_be_stmt(&e) {
            // Just check for errors and recover; do not eat semicolon yet.
            if let Err(mut e) =
                self.commit_stmt(&[], &[token::Semi, token::CloseDelim(token::Brace)])
            {
                e.emit();
                self.recover_stmt();
            }
        }

        match self.token {
            token::Semi => {
                self.bump();
                let span_with_semi = Span {
                    lo: span.lo,
                    hi: self.last_span.hi,
                    expn_id: span.expn_id,
                };
                stmts.push(Stmt {
                    id: ast::DUMMY_NODE_ID,
                    node: StmtKind::Semi(e),
                    span: span_with_semi,
                });
            }
            token::CloseDelim(token::Brace) => *last_block_expr = Some(e),
            _ => {
                stmts.push(Stmt {
                    id: ast::DUMMY_NODE_ID,
                    node: StmtKind::Expr(e),
                    span: span
                });
            }
        }
        Ok(())
    }

    // Parses a sequence of bounds if a `:` is found,
    // otherwise returns empty list.
    fn parse_colon_then_ty_param_bounds(&mut self,
                                        mode: BoundParsingMode)
                                        -> PResult<'a, TyParamBounds>
    {
        if !self.eat(&token::Colon) {
            Ok(P::new())
        } else {
            self.parse_ty_param_bounds(mode)
        }
    }

    // matches bounds    = ( boundseq )?
    // where   boundseq  = ( polybound + boundseq ) | polybound
    // and     polybound = ( 'for' '<' 'region '>' )? bound
    // and     bound     = 'region | trait_ref
    fn parse_ty_param_bounds(&mut self,
                             mode: BoundParsingMode)
                             -> PResult<'a, TyParamBounds>
    {
        let mut result = vec!();
        loop {
            let question_span = self.span;
            let ate_question = self.eat(&token::Question);
            match self.token {
                token::Lifetime(lifetime) => {
                    if ate_question {
                        self.span_err(question_span,
                                      "`?` may only modify trait bounds, not lifetime bounds");
                    }
                    result.push(RegionTyParamBound(ast::Lifetime {
                        id: ast::DUMMY_NODE_ID,
                        span: self.span,
                        name: lifetime.name
                    }));
                    self.bump();
                }
                token::ModSep | token::Ident(..) => {
                    let poly_trait_ref = self.parse_poly_trait_ref()?;
                    let modifier = if ate_question {
                        if mode == BoundParsingMode::Modified {
                            TraitBoundModifier::Maybe
                        } else {
                            self.span_err(question_span,
                                          "unexpected `?`");
                            TraitBoundModifier::None
                        }
                    } else {
                        TraitBoundModifier::None
                    };
                    result.push(TraitTyParamBound(poly_trait_ref, modifier))
                }
                _ => break,
            }

            if !self.eat(&token::BinOp(token::Plus)) {
                break;
            }
        }

        return Ok(P::from_vec(result));
    }

    /// Matches typaram = IDENT (`?` unbound)? optbounds ( EQ ty )?
    fn parse_ty_param(&mut self) -> PResult<'a, TyParam> {
        let span = self.span;
        let ident = self.parse_ident()?;

        let bounds = self.parse_colon_then_ty_param_bounds(BoundParsingMode::Modified)?;

        let default = if self.check(&token::Eq) {
            self.bump();
            Some(self.parse_ty_sum()?)
        } else {
            None
        };

        Ok(TyParam {
            ident: ident,
            id: ast::DUMMY_NODE_ID,
            bounds: bounds,
            default: default,
            span: span,
        })
    }

    /// Parse a set of optional generic type parameter declarations. Where
    /// clauses are not parsed here, and must be added later via
    /// `parse_where_clause()`.
    ///
    /// matches generics = ( ) | ( < > ) | ( < typaramseq ( , )? > ) | ( < lifetimes ( , )? > )
    ///                  | ( < lifetimes , typaramseq ( , )? > )
    /// where   typaramseq = ( typaram ) | ( typaram , typaramseq )
    pub fn parse_generics(&mut self) -> PResult<'a, ast::Generics> {
        maybe_whole!(self, NtGenerics);

        if self.eat(&token::Lt) {
            let lifetime_defs = self.parse_lifetime_defs()?;
            let mut seen_default = false;
            let ty_params = self.parse_seq_to_gt(Some(token::Comma), |p| {
                p.forbid_lifetime()?;
                let ty_param = p.parse_ty_param()?;
                if ty_param.default.is_some() {
                    seen_default = true;
                } else if seen_default {
                    let last_span = p.last_span;
                    p.span_err(last_span,
                               "type parameters with a default must be trailing");
                }
                Ok(ty_param)
            })?;
            Ok(ast::Generics {
                lifetimes: lifetime_defs,
                ty_params: ty_params,
                where_clause: WhereClause {
                    id: ast::DUMMY_NODE_ID,
                    predicates: Vec::new(),
                }
            })
        } else {
            Ok(ast::Generics::default())
        }
    }

    fn parse_generic_values_after_lt(&mut self) -> PResult<'a, (Vec<ast::Lifetime>,
                                                            Vec<P<Ty>>,
                                                            Vec<TypeBinding>)> {
        let span_lo = self.span.lo;
        let lifetimes = self.parse_lifetimes(token::Comma)?;

        let missing_comma = !lifetimes.is_empty() &&
                            !self.token.is_like_gt() &&
                            self.last_token
                                .as_ref().map_or(true,
                                                 |x| &**x != &token::Comma);

        if missing_comma {

            let msg = format!("expected `,` or `>` after lifetime \
                              name, found `{}`",
                              self.this_token_to_string());
            let mut err = self.diagnostic().struct_span_err(self.span, &msg);

            let span_hi = self.span.hi;
            let span_hi = match self.parse_ty() {
                Ok(..) => self.span.hi,
                Err(ref mut err) => {
                    err.cancel();
                    span_hi
                }
            };

            let msg = format!("did you mean a single argument type &'a Type, \
                              or did you mean the comma-separated arguments \
                              'a, Type?");
            err.span_note(mk_sp(span_lo, span_hi), &msg);
            return Err(err);
        }

        // First parse types.
        let (types, returned) = self.parse_seq_to_gt_or_return(
            Some(token::Comma),
            |p| {
                p.forbid_lifetime()?;
                if p.look_ahead(1, |t| t == &token::Eq) {
                    Ok(None)
                } else {
                    Ok(Some(p.parse_ty_sum()?))
                }
            }
        )?;

        // If we found the `>`, don't continue.
        if !returned {
            return Ok((lifetimes, types.into_vec(), Vec::new()));
        }

        // Then parse type bindings.
        let bindings = self.parse_seq_to_gt(
            Some(token::Comma),
            |p| {
                p.forbid_lifetime()?;
                let lo = p.span.lo;
                let ident = p.parse_ident()?;
                p.expect(&token::Eq)?;
                let ty = p.parse_ty()?;
                let hi = ty.span.hi;
                let span = mk_sp(lo, hi);
                return Ok(TypeBinding{id: ast::DUMMY_NODE_ID,
                    ident: ident,
                    ty: ty,
                    span: span,
                });
            }
        )?;
        Ok((lifetimes, types.into_vec(), bindings.into_vec()))
    }

    fn forbid_lifetime(&mut self) -> PResult<'a, ()> {
        if self.token.is_lifetime() {
            let span = self.span;
            return Err(self.diagnostic().struct_span_err(span, "lifetime parameters must be \
                                                                declared prior to type parameters"))
        }
        Ok(())
    }

    /// Parses an optional `where` clause and places it in `generics`.
    ///
    /// ```ignore
    /// where T : Trait<U, V> + 'b, 'a : 'b
    /// ```
    pub fn parse_where_clause(&mut self) -> PResult<'a, ast::WhereClause> {
        maybe_whole!(self, NtWhereClause);

        let mut where_clause = WhereClause {
            id: ast::DUMMY_NODE_ID,
            predicates: Vec::new(),
        };

        if !self.eat_keyword(keywords::Where) {
            return Ok(where_clause);
        }

        let mut parsed_something = false;
        loop {
            let lo = self.span.lo;
            match self.token {
                token::OpenDelim(token::Brace) => {
                    break
                }

                token::Lifetime(..) => {
                    let bounded_lifetime =
                        self.parse_lifetime()?;

                    self.eat(&token::Colon);

                    let bounds =
                        self.parse_lifetimes(token::BinOp(token::Plus))?;

                    let hi = self.last_span.hi;
                    let span = mk_sp(lo, hi);

                    where_clause.predicates.push(ast::WherePredicate::RegionPredicate(
                        ast::WhereRegionPredicate {
                            span: span,
                            lifetime: bounded_lifetime,
                            bounds: bounds
                        }
                    ));

                    parsed_something = true;
                }

                _ => {
                    let bound_lifetimes = if self.eat_keyword(keywords::For) {
                        // Higher ranked constraint.
                        self.expect(&token::Lt)?;
                        let lifetime_defs = self.parse_lifetime_defs()?;
                        self.expect_gt()?;
                        lifetime_defs
                    } else {
                        vec![]
                    };

                    let bounded_ty = self.parse_ty()?;

                    if self.eat(&token::Colon) {
                        let bounds = self.parse_ty_param_bounds(BoundParsingMode::Bare)?;
                        let hi = self.last_span.hi;
                        let span = mk_sp(lo, hi);

                        if bounds.is_empty() {
                            self.span_err(span,
                                          "each predicate in a `where` clause must have \
                                           at least one bound in it");
                        }

                        where_clause.predicates.push(ast::WherePredicate::BoundPredicate(
                                ast::WhereBoundPredicate {
                                    span: span,
                                    bound_lifetimes: bound_lifetimes,
                                    bounded_ty: bounded_ty,
                                    bounds: bounds,
                        }));

                        parsed_something = true;
                    } else if self.eat(&token::Eq) {
                        // let ty = try!(self.parse_ty());
                        let hi = self.last_span.hi;
                        let span = mk_sp(lo, hi);
                        // where_clause.predicates.push(
                        //     ast::WherePredicate::EqPredicate(ast::WhereEqPredicate {
                        //         id: ast::DUMMY_NODE_ID,
                        //         span: span,
                        //         path: panic!("NYI"), //bounded_ty,
                        //         ty: ty,
                        // }));
                        // parsed_something = true;
                        // // FIXME(#18433)
                        self.span_err(span,
                                     "equality constraints are not yet supported \
                                     in where clauses (#20041)");
                    } else {
                        let last_span = self.last_span;
                        self.span_err(last_span,
                              "unexpected token in `where` clause");
                    }
                }
            };

            if !self.eat(&token::Comma) {
                break
            }
        }

        if !parsed_something {
            let last_span = self.last_span;
            self.span_err(last_span,
                          "a `where` clause must have at least one predicate \
                           in it");
        }

        Ok(where_clause)
    }

    fn parse_fn_args(&mut self, named_args: bool, allow_variadic: bool)
                     -> PResult<'a, (Vec<Arg> , bool)> {
        let sp = self.span;
        let mut variadic = false;
        let args: Vec<Option<Arg>> =
            self.parse_unspanned_seq(
                &token::OpenDelim(token::Paren),
                &token::CloseDelim(token::Paren),
                SeqSep::trailing_allowed(token::Comma),
                |p| {
                    if p.token == token::DotDotDot {
                        p.bump();
                        if allow_variadic {
                            if p.token != token::CloseDelim(token::Paren) {
                                let span = p.span;
                                p.span_err(span,
                                    "`...` must be last in argument list for variadic function");
                            }
                        } else {
                            let span = p.span;
                            p.span_err(span,
                                       "only foreign functions are allowed to be variadic");
                        }
                        variadic = true;
                        Ok(None)
                    } else {
                        match p.parse_arg_general(named_args) {
                            Ok(arg) => Ok(Some(arg)),
                            Err(mut e) => {
                                e.emit();
                                p.eat_to_tokens(&[&token::Comma, &token::CloseDelim(token::Paren)]);
                                Ok(None)
                            }
                        }
                    }
                }
            )?;

        let args: Vec<_> = args.into_iter().filter_map(|x| x).collect();

        if variadic && args.is_empty() {
            self.span_err(sp,
                          "variadic function must be declared with at least one named argument");
        }

        Ok((args, variadic))
    }

    /// Parse the argument list and result type of a function declaration
    pub fn parse_fn_decl(&mut self, allow_variadic: bool) -> PResult<'a, P<FnDecl>> {

        let (args, variadic) = self.parse_fn_args(true, allow_variadic)?;
        let ret_ty = self.parse_ret_ty()?;

        Ok(P(FnDecl {
            inputs: args,
            output: ret_ty,
            variadic: variadic
        }))
    }

    /// Returns the parsed optional self argument and whether a self shortcut was used.
    fn parse_self_arg(&mut self) -> PResult<'a, Option<Arg>> {
        let expect_ident = |this: &mut Self| match this.token {
            // Preserve hygienic context.
            token::Ident(ident) => { this.bump(); codemap::respan(this.last_span, ident) }
            _ => unreachable!()
        };

        // Parse optional self parameter of a method.
        // Only a limited set of initial token sequences is considered self parameters, anything
        // else is parsed as a normal function parameter list, so some lookahead is required.
        let eself_lo = self.span.lo;
        let (eself, eself_ident) = match self.token {
            token::BinOp(token::And) => {
                // &self
                // &mut self
                // &'lt self
                // &'lt mut self
                // &not_self
                if self.look_ahead(1, |t| t.is_keyword(keywords::SelfValue)) {
                    self.bump();
                    (SelfKind::Region(None, Mutability::Immutable), expect_ident(self))
                } else if self.look_ahead(1, |t| t.is_keyword(keywords::Mut)) &&
                          self.look_ahead(2, |t| t.is_keyword(keywords::SelfValue)) {
                    self.bump();
                    self.bump();
                    (SelfKind::Region(None, Mutability::Mutable), expect_ident(self))
                } else if self.look_ahead(1, |t| t.is_lifetime()) &&
                          self.look_ahead(2, |t| t.is_keyword(keywords::SelfValue)) {
                    self.bump();
                    let lt = self.parse_lifetime()?;
                    (SelfKind::Region(Some(lt), Mutability::Immutable), expect_ident(self))
                } else if self.look_ahead(1, |t| t.is_lifetime()) &&
                          self.look_ahead(2, |t| t.is_keyword(keywords::Mut)) &&
                          self.look_ahead(3, |t| t.is_keyword(keywords::SelfValue)) {
                    self.bump();
                    let lt = self.parse_lifetime()?;
                    self.bump();
                    (SelfKind::Region(Some(lt), Mutability::Mutable), expect_ident(self))
                } else {
                    return Ok(None);
                }
            }
            token::BinOp(token::Star) => {
                // *self
                // *const self
                // *mut self
                // *not_self
                // Emit special error for `self` cases.
                if self.look_ahead(1, |t| t.is_keyword(keywords::SelfValue)) {
                    self.bump();
                    self.span_err(self.span, "cannot pass `self` by raw pointer");
                    (SelfKind::Value(Mutability::Immutable), expect_ident(self))
                } else if self.look_ahead(1, |t| t.is_mutability()) &&
                          self.look_ahead(2, |t| t.is_keyword(keywords::SelfValue)) {
                    self.bump();
                    self.bump();
                    self.span_err(self.span, "cannot pass `self` by raw pointer");
                    (SelfKind::Value(Mutability::Immutable), expect_ident(self))
                } else {
                    return Ok(None);
                }
            }
            token::Ident(..) => {
                if self.token.is_keyword(keywords::SelfValue) {
                    // self
                    // self: TYPE
                    let eself_ident = expect_ident(self);
                    if self.eat(&token::Colon) {
                        let ty = self.parse_ty_sum()?;
                        (SelfKind::Explicit(ty, Mutability::Immutable), eself_ident)
                    } else {
                        (SelfKind::Value(Mutability::Immutable), eself_ident)
                    }
                } else if self.token.is_keyword(keywords::Mut) &&
                        self.look_ahead(1, |t| t.is_keyword(keywords::SelfValue)) {
                    // mut self
                    // mut self: TYPE
                    self.bump();
                    let eself_ident = expect_ident(self);
                    if self.eat(&token::Colon) {
                        let ty = self.parse_ty_sum()?;
                        (SelfKind::Explicit(ty, Mutability::Mutable), eself_ident)
                    } else {
                        (SelfKind::Value(Mutability::Mutable), eself_ident)
                    }
                } else {
                    return Ok(None);
                }
            }
            _ => return Ok(None),
        };

        let eself = codemap::respan(mk_sp(eself_lo, self.last_span.hi), eself);
        Ok(Some(Arg::from_self(eself, eself_ident)))
    }

    /// Parse the parameter list and result type of a function that may have a `self` parameter.
    fn parse_fn_decl_with_self<F>(&mut self, parse_arg_fn: F) -> PResult<'a, P<FnDecl>>
        where F: FnMut(&mut Parser<'a>) -> PResult<'a,  Arg>,
    {
        self.expect(&token::OpenDelim(token::Paren))?;

        // Parse optional self argument
        let self_arg = self.parse_self_arg()?;

        // Parse the rest of the function parameter list.
        let sep = SeqSep::trailing_allowed(token::Comma);
        let fn_inputs = if let Some(self_arg) = self_arg {
            if self.check(&token::CloseDelim(token::Paren)) {
                vec![self_arg]
            } else if self.eat(&token::Comma) {
                let mut fn_inputs = vec![self_arg];
                fn_inputs.append(&mut self.parse_seq_to_before_end(
                    &token::CloseDelim(token::Paren), sep, parse_arg_fn)
                );
                fn_inputs
            } else {
                return self.unexpected();
            }
        } else {
            self.parse_seq_to_before_end(&token::CloseDelim(token::Paren), sep, parse_arg_fn)
        };

        // Parse closing paren and return type.
        self.expect(&token::CloseDelim(token::Paren))?;
        Ok(P(FnDecl {
            inputs: fn_inputs,
            output: self.parse_ret_ty()?,
            variadic: false
        }))
    }

    // parse the |arg, arg| header on a lambda
    fn parse_fn_block_decl(&mut self) -> PResult<'a, P<FnDecl>> {
        let inputs_captures = {
            if self.eat(&token::OrOr) {
                Vec::new()
            } else {
                self.expect(&token::BinOp(token::Or))?;
                self.parse_obsolete_closure_kind()?;
                let args = self.parse_seq_to_before_end(
                    &token::BinOp(token::Or),
                    SeqSep::trailing_allowed(token::Comma),
                    |p| p.parse_fn_block_arg()
                );
                self.bump();
                args
            }
        };
        let output = self.parse_ret_ty()?;

        Ok(P(FnDecl {
            inputs: inputs_captures,
            output: output,
            variadic: false
        }))
    }

    /// Parse the name and optional generic types of a function header.
    fn parse_fn_header(&mut self) -> PResult<'a, (Ident, ast::Generics)> {
        let id = self.parse_ident()?;
        let generics = self.parse_generics()?;
        Ok((id, generics))
    }

    fn mk_item(&mut self, lo: BytePos, hi: BytePos, ident: Ident,
               node: ItemKind, vis: Visibility,
               attrs: Vec<Attribute>) -> P<Item> {
        P(Item {
            ident: ident,
            attrs: attrs,
            id: ast::DUMMY_NODE_ID,
            node: node,
            vis: vis,
            span: mk_sp(lo, hi)
        })
    }

    /// Parse an item-position function declaration.
    fn parse_item_fn(&mut self,
                     unsafety: Unsafety,
                     constness: Constness,
                     abi: abi::Abi)
                     -> PResult<'a, ItemInfo> {
        let (ident, mut generics) = self.parse_fn_header()?;
        let decl = self.parse_fn_decl(false)?;
        generics.where_clause = self.parse_where_clause()?;
        let (inner_attrs, body) = self.parse_inner_attrs_and_block()?;
        Ok((ident, ItemKind::Fn(decl, unsafety, constness, abi, generics, body), Some(inner_attrs)))
    }

    /// true if we are looking at `const ID`, false for things like `const fn` etc
    pub fn is_const_item(&mut self) -> bool {
        self.token.is_keyword(keywords::Const) &&
            !self.look_ahead(1, |t| t.is_keyword(keywords::Fn)) &&
            !self.look_ahead(1, |t| t.is_keyword(keywords::Unsafe))
    }

    /// parses all the "front matter" for a `fn` declaration, up to
    /// and including the `fn` keyword:
    ///
    /// - `const fn`
    /// - `unsafe fn`
    /// - `const unsafe fn`
    /// - `extern fn`
    /// - etc
    pub fn parse_fn_front_matter(&mut self)
                                 -> PResult<'a, (ast::Constness, ast::Unsafety, abi::Abi)> {
        let is_const_fn = self.eat_keyword(keywords::Const);
        let unsafety = self.parse_unsafety()?;
        let (constness, unsafety, abi) = if is_const_fn {
            (Constness::Const, unsafety, Abi::Rust)
        } else {
            let abi = if self.eat_keyword(keywords::Extern) {
                self.parse_opt_abi()?.unwrap_or(Abi::C)
            } else {
                Abi::Rust
            };
            (Constness::NotConst, unsafety, abi)
        };
        self.expect_keyword(keywords::Fn)?;
        Ok((constness, unsafety, abi))
    }

    /// Parse an impl item.
    pub fn parse_impl_item(&mut self) -> PResult<'a, ImplItem> {
        maybe_whole!(no_clone_from_p self, NtImplItem);

        let mut attrs = self.parse_outer_attributes()?;
        let lo = self.span.lo;
        let vis = self.parse_visibility(true)?;
        let defaultness = self.parse_defaultness()?;
        let (name, node) = if self.eat_keyword(keywords::Type) {
            let name = self.parse_ident()?;
            self.expect(&token::Eq)?;
            let typ = self.parse_ty_sum()?;
            self.expect(&token::Semi)?;
            (name, ast::ImplItemKind::Type(typ))
        } else if self.is_const_item() {
            self.expect_keyword(keywords::Const)?;
            let name = self.parse_ident()?;
            self.expect(&token::Colon)?;
            let typ = self.parse_ty_sum()?;
            self.expect(&token::Eq)?;
            let expr = self.parse_expr()?;
            self.commit_expr_expecting(&expr, token::Semi)?;
            (name, ast::ImplItemKind::Const(typ, expr))
        } else {
            let (name, inner_attrs, node) = self.parse_impl_method(&vis)?;
            attrs.extend(inner_attrs);
            (name, node)
        };

        Ok(ImplItem {
            id: ast::DUMMY_NODE_ID,
            span: mk_sp(lo, self.last_span.hi),
            ident: name,
            vis: vis,
            defaultness: defaultness,
            attrs: attrs,
            node: node
        })
    }

    fn complain_if_pub_macro(&mut self, visa: &Visibility, span: Span) {
        match *visa {
            Visibility::Inherited => (),
            _ => {
                let is_macro_rules: bool = match self.token {
                    token::Ident(sid) => sid.name == intern("macro_rules"),
                    _ => false,
                };
                if is_macro_rules {
                    self.diagnostic().struct_span_err(span, "can't qualify macro_rules \
                                                             invocation with `pub`")
                                     .help("did you mean #[macro_export]?")
                                     .emit();
                } else {
                    self.diagnostic().struct_span_err(span, "can't qualify macro \
                                                             invocation with `pub`")
                                     .help("try adjusting the macro to put `pub` \
                                            inside the invocation")
                                     .emit();
                }
            }
        }
    }

    /// Parse a method or a macro invocation in a trait impl.
    fn parse_impl_method(&mut self, vis: &Visibility)
                         -> PResult<'a, (Ident, Vec<ast::Attribute>, ast::ImplItemKind)> {
        // code copied from parse_macro_use_or_failure... abstraction!
        if !self.token.is_any_keyword()
            && self.look_ahead(1, |t| *t == token::Not)
            && (self.look_ahead(2, |t| *t == token::OpenDelim(token::Paren))
                || self.look_ahead(2, |t| *t == token::OpenDelim(token::Brace))) {
            // method macro.

            let last_span = self.last_span;
            self.complain_if_pub_macro(&vis, last_span);

            let lo = self.span.lo;
            let pth = self.parse_ident_into_path()?;
            self.expect(&token::Not)?;

            // eat a matched-delimiter token tree:
            let delim = self.expect_open_delim()?;
            let tts = self.parse_seq_to_end(&token::CloseDelim(delim),
                                            SeqSep::none(),
                                            |p| p.parse_token_tree())?;
            let m_ = Mac_ { path: pth, tts: tts };
            let m: ast::Mac = codemap::Spanned { node: m_,
                                                    span: mk_sp(lo,
                                                                self.last_span.hi) };
            if delim != token::Brace {
                self.expect(&token::Semi)?
            }
            Ok((keywords::Invalid.ident(), vec![], ast::ImplItemKind::Macro(m)))
        } else {
            let (constness, unsafety, abi) = self.parse_fn_front_matter()?;
            let ident = self.parse_ident()?;
            let mut generics = self.parse_generics()?;
            let decl = self.parse_fn_decl_with_self(|p| p.parse_arg())?;
            generics.where_clause = self.parse_where_clause()?;
            let (inner_attrs, body) = self.parse_inner_attrs_and_block()?;
            Ok((ident, inner_attrs, ast::ImplItemKind::Method(ast::MethodSig {
                generics: generics,
                abi: abi,
                unsafety: unsafety,
                constness: constness,
                decl: decl
             }, body)))
        }
    }

    /// Parse trait Foo { ... }
    fn parse_item_trait(&mut self, unsafety: Unsafety) -> PResult<'a, ItemInfo> {
        let ident = self.parse_ident()?;
        let mut tps = self.parse_generics()?;

        // Parse supertrait bounds.
        let bounds = self.parse_colon_then_ty_param_bounds(BoundParsingMode::Bare)?;

        tps.where_clause = self.parse_where_clause()?;

        let meths = self.parse_trait_items()?;
        Ok((ident, ItemKind::Trait(unsafety, tps, bounds, meths), None))
    }

    /// Parses items implementations variants
    ///    impl<T> Foo { ... }
    ///    impl<T> ToString for &'static T { ... }
    ///    impl Send for .. {}
    fn parse_item_impl(&mut self, unsafety: ast::Unsafety) -> PResult<'a, ItemInfo> {
        let impl_span = self.span;

        // First, parse type parameters if necessary.
        let mut generics = self.parse_generics()?;

        // Special case: if the next identifier that follows is '(', don't
        // allow this to be parsed as a trait.
        let could_be_trait = self.token != token::OpenDelim(token::Paren);

        let neg_span = self.span;
        let polarity = if self.eat(&token::Not) {
            ast::ImplPolarity::Negative
        } else {
            ast::ImplPolarity::Positive
        };

        // Parse the trait.
        let mut ty = self.parse_ty_sum()?;

        // Parse traits, if necessary.
        let opt_trait = if could_be_trait && self.eat_keyword(keywords::For) {
            // New-style trait. Reinterpret the type as a trait.
            match ty.node {
                TyKind::Path(None, ref path) => {
                    Some(TraitRef {
                        path: (*path).clone(),
                        ref_id: ty.id,
                    })
                }
                _ => {
                    self.span_err(ty.span, "not a trait");
                    None
                }
            }
        } else {
            match polarity {
                ast::ImplPolarity::Negative => {
                    // This is a negated type implementation
                    // `impl !MyType {}`, which is not allowed.
                    self.span_err(neg_span, "inherent implementation can't be negated");
                },
                _ => {}
            }
            None
        };

        if opt_trait.is_some() && self.eat(&token::DotDot) {
            if generics.is_parameterized() {
                self.span_err(impl_span, "default trait implementations are not \
                                          allowed to have generics");
            }

            self.expect(&token::OpenDelim(token::Brace))?;
            self.expect(&token::CloseDelim(token::Brace))?;
            Ok((keywords::Invalid.ident(),
             ItemKind::DefaultImpl(unsafety, opt_trait.unwrap()), None))
        } else {
            if opt_trait.is_some() {
                ty = self.parse_ty_sum()?;
            }
            generics.where_clause = self.parse_where_clause()?;

            self.expect(&token::OpenDelim(token::Brace))?;
            let attrs = self.parse_inner_attributes()?;

            let mut impl_items = vec![];
            while !self.eat(&token::CloseDelim(token::Brace)) {
                impl_items.push(self.parse_impl_item()?);
            }

            Ok((keywords::Invalid.ident(),
             ItemKind::Impl(unsafety, polarity, generics, opt_trait, ty, impl_items),
             Some(attrs)))
        }
    }

    /// Parse a::B<String,i32>
    fn parse_trait_ref(&mut self) -> PResult<'a, TraitRef> {
        Ok(ast::TraitRef {
            path: self.parse_path(PathStyle::Type)?,
            ref_id: ast::DUMMY_NODE_ID,
        })
    }

    fn parse_late_bound_lifetime_defs(&mut self) -> PResult<'a, Vec<ast::LifetimeDef>> {
        if self.eat_keyword(keywords::For) {
            self.expect(&token::Lt)?;
            let lifetime_defs = self.parse_lifetime_defs()?;
            self.expect_gt()?;
            Ok(lifetime_defs)
        } else {
            Ok(Vec::new())
        }
    }

    /// Parse for<'l> a::B<String,i32>
    fn parse_poly_trait_ref(&mut self) -> PResult<'a, PolyTraitRef> {
        let lo = self.span.lo;
        let lifetime_defs = self.parse_late_bound_lifetime_defs()?;

        Ok(ast::PolyTraitRef {
            bound_lifetimes: lifetime_defs,
            trait_ref: self.parse_trait_ref()?,
            span: mk_sp(lo, self.last_span.hi),
        })
    }

    /// Parse struct Foo { ... }
    fn parse_item_struct(&mut self) -> PResult<'a, ItemInfo> {
        let class_name = self.parse_ident()?;
        let mut generics = self.parse_generics()?;

        // There is a special case worth noting here, as reported in issue #17904.
        // If we are parsing a tuple struct it is the case that the where clause
        // should follow the field list. Like so:
        //
        // struct Foo<T>(T) where T: Copy;
        //
        // If we are parsing a normal record-style struct it is the case
        // that the where clause comes before the body, and after the generics.
        // So if we look ahead and see a brace or a where-clause we begin
        // parsing a record style struct.
        //
        // Otherwise if we look ahead and see a paren we parse a tuple-style
        // struct.

        let vdata = if self.token.is_keyword(keywords::Where) {
            generics.where_clause = self.parse_where_clause()?;
            if self.eat(&token::Semi) {
                // If we see a: `struct Foo<T> where T: Copy;` style decl.
                VariantData::Unit(ast::DUMMY_NODE_ID)
            } else {
                // If we see: `struct Foo<T> where T: Copy { ... }`
                VariantData::Struct(self.parse_record_struct_body()?, ast::DUMMY_NODE_ID)
            }
        // No `where` so: `struct Foo<T>;`
        } else if self.eat(&token::Semi) {
            VariantData::Unit(ast::DUMMY_NODE_ID)
        // Record-style struct definition
        } else if self.token == token::OpenDelim(token::Brace) {
            VariantData::Struct(self.parse_record_struct_body()?, ast::DUMMY_NODE_ID)
        // Tuple-style struct definition with optional where-clause.
        } else if self.token == token::OpenDelim(token::Paren) {
            let body = VariantData::Tuple(self.parse_tuple_struct_body()?, ast::DUMMY_NODE_ID);
            generics.where_clause = self.parse_where_clause()?;
            self.expect(&token::Semi)?;
            body
        } else {
            let token_str = self.this_token_to_string();
            return Err(self.fatal(&format!("expected `where`, `{{`, `(`, or `;` after struct \
                                            name, found `{}`", token_str)))
        };

        Ok((class_name, ItemKind::Struct(vdata, generics), None))
    }

    pub fn parse_record_struct_body(&mut self) -> PResult<'a, Vec<StructField>> {
        let mut fields = Vec::new();
        if self.eat(&token::OpenDelim(token::Brace)) {
            while self.token != token::CloseDelim(token::Brace) {
                fields.push(self.parse_struct_decl_field()?);
            }

            self.bump();
        } else {
            let token_str = self.this_token_to_string();
            return Err(self.fatal(&format!("expected `where`, or `{{` after struct \
                                name, found `{}`",
                                token_str)));
        }

        Ok(fields)
    }

    pub fn parse_tuple_struct_body(&mut self) -> PResult<'a, Vec<StructField>> {
        // This is the case where we find `struct Foo<T>(T) where T: Copy;`
        // Unit like structs are handled in parse_item_struct function
        let fields = self.parse_unspanned_seq(
            &token::OpenDelim(token::Paren),
            &token::CloseDelim(token::Paren),
            SeqSep::trailing_allowed(token::Comma),
            |p| {
                let attrs = p.parse_outer_attributes()?;
                let lo = p.span.lo;
                let mut vis = p.parse_visibility(false)?;
                let ty_is_interpolated =
                    p.token.is_interpolated() || p.look_ahead(1, |t| t.is_interpolated());
                let mut ty = p.parse_ty_sum()?;

                // Handle `pub(path) type`, in which `vis` will be `pub` and `ty` will be `(path)`.
                if vis == Visibility::Public && !ty_is_interpolated &&
                   p.token != token::Comma && p.token != token::CloseDelim(token::Paren) {
                    ty = if let TyKind::Paren(ref path_ty) = ty.node {
                        if let TyKind::Path(None, ref path) = path_ty.node {
                            vis = Visibility::Restricted { path: P(path.clone()), id: path_ty.id };
                            Some(p.parse_ty_sum()?)
                        } else {
                            None
                        }
                    } else {
                        None
                    }.unwrap_or(ty);
                }
                Ok(StructField {
                    span: mk_sp(lo, p.span.hi),
                    vis: vis,
                    ident: None,
                    id: ast::DUMMY_NODE_ID,
                    ty: ty,
                    attrs: attrs,
                })
            })?;

        Ok(fields)
    }

    /// Parse a structure field declaration
    pub fn parse_single_struct_field(&mut self,
                                     vis: Visibility,
                                     attrs: Vec<Attribute> )
                                     -> PResult<'a, StructField> {
        let a_var = self.parse_name_and_ty(vis, attrs)?;
        match self.token {
            token::Comma => {
                self.bump();
            }
            token::CloseDelim(token::Brace) => {}
            _ => {
                let span = self.span;
                let token_str = self.this_token_to_string();
                return Err(self.span_fatal_help(span,
                                     &format!("expected `,`, or `}}`, found `{}`",
                                             token_str),
                                     "struct fields should be separated by commas"))
            }
        }
        Ok(a_var)
    }

    /// Parse an element of a struct definition
    fn parse_struct_decl_field(&mut self) -> PResult<'a, StructField> {
        let attrs = self.parse_outer_attributes()?;
        let vis = self.parse_visibility(true)?;
        self.parse_single_struct_field(vis, attrs)
    }

    // If `allow_path` is false, just parse the `pub` in `pub(path)` (but still parse `pub(crate)`)
    fn parse_visibility(&mut self, allow_path: bool) -> PResult<'a, Visibility> {
        let pub_crate = |this: &mut Self| {
            let span = this.last_span;
            this.expect(&token::CloseDelim(token::Paren))?;
            Ok(Visibility::Crate(span))
        };

        if !self.eat_keyword(keywords::Pub) {
            Ok(Visibility::Inherited)
        } else if !allow_path {
            // Look ahead to avoid eating the `(` in `pub(path)` while still parsing `pub(crate)`
            if self.token == token::OpenDelim(token::Paren) &&
               self.look_ahead(1, |t| t.is_keyword(keywords::Crate)) {
                self.bump(); self.bump();
                pub_crate(self)
            } else {
                Ok(Visibility::Public)
            }
        } else if !self.eat(&token::OpenDelim(token::Paren)) {
            Ok(Visibility::Public)
        } else if self.eat_keyword(keywords::Crate) {
            pub_crate(self)
        } else {
            let path = self.parse_path(PathStyle::Mod)?;
            self.expect(&token::CloseDelim(token::Paren))?;
            Ok(Visibility::Restricted { path: P(path), id: ast::DUMMY_NODE_ID })
        }
    }

    /// Parse defaultness: DEFAULT or nothing
    fn parse_defaultness(&mut self) -> PResult<'a, Defaultness> {
        if self.eat_contextual_keyword(keywords::Default.ident()) {
            Ok(Defaultness::Default)
        } else {
            Ok(Defaultness::Final)
        }
    }

    /// Given a termination token, parse all of the items in a module
    fn parse_mod_items(&mut self, term: &token::Token, inner_lo: BytePos) -> PResult<'a, Mod> {
        let mut items = vec![];
        while let Some(item) = self.parse_item()? {
            items.push(item);
        }

        if !self.eat(term) {
            let token_str = self.this_token_to_string();
            return Err(self.fatal(&format!("expected item, found `{}`", token_str)));
        }

        let hi = if self.span == syntax_pos::DUMMY_SP {
            inner_lo
        } else {
            self.last_span.hi
        };

        Ok(ast::Mod {
            inner: mk_sp(inner_lo, hi),
            items: items
        })
    }

    fn parse_item_const(&mut self, m: Option<Mutability>) -> PResult<'a, ItemInfo> {
        let id = self.parse_ident()?;
        self.expect(&token::Colon)?;
        let ty = self.parse_ty_sum()?;
        self.expect(&token::Eq)?;
        let e = self.parse_expr()?;
        self.commit_expr_expecting(&e, token::Semi)?;
        let item = match m {
            Some(m) => ItemKind::Static(ty, m, e),
            None => ItemKind::Const(ty, e),
        };
        Ok((id, item, None))
    }

    /// Parse a `mod <foo> { ... }` or `mod <foo>;` item
    fn parse_item_mod(&mut self, outer_attrs: &[Attribute]) -> PResult<'a, ItemInfo> {
        let id_span = self.span;
        let id = self.parse_ident()?;
        if self.check(&token::Semi) {
            self.bump();
            // This mod is in an external file. Let's go get it!
            let (m, attrs) = self.eval_src_mod(id, outer_attrs, id_span)?;
            Ok((id, m, Some(attrs)))
        } else {
            self.push_mod_path(id, outer_attrs);
            self.expect(&token::OpenDelim(token::Brace))?;
            let mod_inner_lo = self.span.lo;
            let attrs = self.parse_inner_attributes()?;
            let m = self.parse_mod_items(&token::CloseDelim(token::Brace), mod_inner_lo)?;
            self.pop_mod_path();
            Ok((id, ItemKind::Mod(m), Some(attrs)))
        }
    }

    fn push_mod_path(&mut self, id: Ident, attrs: &[Attribute]) {
        let default_path = self.id_to_interned_str(id);
        let file_path = match ::attr::first_attr_value_str_by_name(attrs, "path") {
            Some(d) => d,
            None => default_path,
        };
        self.mod_path_stack.push(file_path)
    }

    fn pop_mod_path(&mut self) {
        self.mod_path_stack.pop().unwrap();
    }

    pub fn submod_path_from_attr(attrs: &[ast::Attribute], dir_path: &Path) -> Option<PathBuf> {
        ::attr::first_attr_value_str_by_name(attrs, "path").map(|d| dir_path.join(&*d))
    }

    /// Returns either a path to a module, or .
    pub fn default_submod_path(id: ast::Ident, dir_path: &Path, codemap: &CodeMap) -> ModulePath
    {
        let mod_name = id.to_string();
        let default_path_str = format!("{}.rs", mod_name);
        let secondary_path_str = format!("{}/mod.rs", mod_name);
        let default_path = dir_path.join(&default_path_str);
        let secondary_path = dir_path.join(&secondary_path_str);
        let default_exists = codemap.file_exists(&default_path);
        let secondary_exists = codemap.file_exists(&secondary_path);

        let result = match (default_exists, secondary_exists) {
            (true, false) => Ok(ModulePathSuccess { path: default_path, owns_directory: false }),
            (false, true) => Ok(ModulePathSuccess { path: secondary_path, owns_directory: true }),
            (false, false) => Err(ModulePathError {
                err_msg: format!("file not found for module `{}`", mod_name),
                help_msg: format!("name the file either {} or {} inside the directory {:?}",
                                  default_path_str,
                                  secondary_path_str,
                                  dir_path.display()),
            }),
            (true, true) => Err(ModulePathError {
                err_msg: format!("file for module `{}` found at both {} and {}",
                                 mod_name,
                                 default_path_str,
                                 secondary_path_str),
                help_msg: "delete or rename one of them to remove the ambiguity".to_owned(),
            }),
        };

        ModulePath {
            name: mod_name,
            path_exists: default_exists || secondary_exists,
            result: result,
        }
    }

    fn submod_path(&mut self,
                   id: ast::Ident,
                   outer_attrs: &[ast::Attribute],
                   id_sp: Span) -> PResult<'a, ModulePathSuccess> {
        let mut prefix = PathBuf::from(self.filename.as_ref().unwrap());
        prefix.pop();
        let mut dir_path = prefix;
        for part in &self.mod_path_stack {
            dir_path.push(&**part);
        }

        if let Some(p) = Parser::submod_path_from_attr(outer_attrs, &dir_path) {
            return Ok(ModulePathSuccess { path: p, owns_directory: true });
        }

        let paths = Parser::default_submod_path(id, &dir_path, self.sess.codemap());

        if self.restrictions.contains(Restrictions::NO_NONINLINE_MOD) {
            let msg =
                "Cannot declare a non-inline module inside a block unless it has a path attribute";
            let mut err = self.diagnostic().struct_span_err(id_sp, msg);
            if paths.path_exists {
                let msg = format!("Maybe `use` the module `{}` instead of redeclaring it",
                                  paths.name);
                err.span_note(id_sp, &msg);
            }
            return Err(err);
        } else if !self.owns_directory {
            let mut err = self.diagnostic().struct_span_err(id_sp,
                "cannot declare a new module at this location");
            let this_module = match self.mod_path_stack.last() {
                Some(name) => name.to_string(),
                None => self.root_module_name.as_ref().unwrap().clone(),
            };
            err.span_note(id_sp,
                          &format!("maybe move this module `{0}` to its own directory \
                                     via `{0}/mod.rs`",
                                    this_module));
            if paths.path_exists {
                err.span_note(id_sp,
                              &format!("... or maybe `use` the module `{}` instead \
                                        of possibly redeclaring it",
                                       paths.name));
            }
            return Err(err);
        }

        match paths.result {
            Ok(succ) => Ok(succ),
            Err(err) => Err(self.span_fatal_help(id_sp, &err.err_msg, &err.help_msg)),
        }
    }

    /// Read a module from a source file.
    fn eval_src_mod(&mut self,
                    id: ast::Ident,
                    outer_attrs: &[ast::Attribute],
                    id_sp: Span)
                    -> PResult<'a, (ast::ItemKind, Vec<ast::Attribute> )> {
        let ModulePathSuccess { path, owns_directory } = self.submod_path(id,
                                                                          outer_attrs,
                                                                          id_sp)?;

        self.eval_src_mod_from_path(path,
                                    owns_directory,
                                    id.to_string(),
                                    id_sp)
    }

    fn eval_src_mod_from_path(&mut self,
                              path: PathBuf,
                              owns_directory: bool,
                              name: String,
                              id_sp: Span) -> PResult<'a, (ast::ItemKind, Vec<ast::Attribute> )> {
        let mut included_mod_stack = self.sess.included_mod_stack.borrow_mut();
        if let Some(i) = included_mod_stack.iter().position(|p| *p == path) {
            let mut err = String::from("circular modules: ");
            let len = included_mod_stack.len();
            for p in &included_mod_stack[i.. len] {
                err.push_str(&p.to_string_lossy());
                err.push_str(" -> ");
            }
            err.push_str(&path.to_string_lossy());
            return Err(self.span_fatal(id_sp, &err[..]));
        }
        included_mod_stack.push(path.clone());
        drop(included_mod_stack);

        let mut p0 = new_sub_parser_from_file(self.sess,
                                              self.cfg.clone(),
                                              &path,
                                              owns_directory,
                                              Some(name),
                                              id_sp);
        let mod_inner_lo = p0.span.lo;
        let mod_attrs = p0.parse_inner_attributes()?;
        let m0 = p0.parse_mod_items(&token::Eof, mod_inner_lo)?;
        self.sess.included_mod_stack.borrow_mut().pop();
        Ok((ast::ItemKind::Mod(m0), mod_attrs))
    }

    /// Parse a function declaration from a foreign module
    fn parse_item_foreign_fn(&mut self, vis: ast::Visibility, lo: BytePos,
                             attrs: Vec<Attribute>) -> PResult<'a, ForeignItem> {
        self.expect_keyword(keywords::Fn)?;

        let (ident, mut generics) = self.parse_fn_header()?;
        let decl = self.parse_fn_decl(true)?;
        generics.where_clause = self.parse_where_clause()?;
        let hi = self.span.hi;
        self.expect(&token::Semi)?;
        Ok(ast::ForeignItem {
            ident: ident,
            attrs: attrs,
            node: ForeignItemKind::Fn(decl, generics),
            id: ast::DUMMY_NODE_ID,
            span: mk_sp(lo, hi),
            vis: vis
        })
    }

    /// Parse a static item from a foreign module
    fn parse_item_foreign_static(&mut self, vis: ast::Visibility, lo: BytePos,
                                 attrs: Vec<Attribute>) -> PResult<'a, ForeignItem> {
        self.expect_keyword(keywords::Static)?;
        let mutbl = self.eat_keyword(keywords::Mut);

        let ident = self.parse_ident()?;
        self.expect(&token::Colon)?;
        let ty = self.parse_ty_sum()?;
        let hi = self.span.hi;
        self.expect(&token::Semi)?;
        Ok(ForeignItem {
            ident: ident,
            attrs: attrs,
            node: ForeignItemKind::Static(ty, mutbl),
            id: ast::DUMMY_NODE_ID,
            span: mk_sp(lo, hi),
            vis: vis
        })
    }

    /// Parse extern crate links
    ///
    /// # Examples
    ///
    /// extern crate foo;
    /// extern crate bar as foo;
    fn parse_item_extern_crate(&mut self,
                               lo: BytePos,
                               visibility: Visibility,
                               attrs: Vec<Attribute>)
                                -> PResult<'a, P<Item>> {

        let crate_name = self.parse_ident()?;
        let (maybe_path, ident) = if let Some(ident) = self.parse_rename()? {
            (Some(crate_name.name), ident)
        } else {
            (None, crate_name)
        };
        self.expect(&token::Semi)?;

        let last_span = self.last_span;
        Ok(self.mk_item(lo,
                        last_span.hi,
                        ident,
                        ItemKind::ExternCrate(maybe_path),
                        visibility,
                        attrs))
    }

    /// Parse `extern` for foreign ABIs
    /// modules.
    ///
    /// `extern` is expected to have been
    /// consumed before calling this method
    ///
    /// # Examples:
    ///
    /// extern "C" {}
    /// extern {}
    fn parse_item_foreign_mod(&mut self,
                              lo: BytePos,
                              opt_abi: Option<abi::Abi>,
                              visibility: Visibility,
                              mut attrs: Vec<Attribute>)
                              -> PResult<'a, P<Item>> {
        self.expect(&token::OpenDelim(token::Brace))?;

        let abi = opt_abi.unwrap_or(Abi::C);

        attrs.extend(self.parse_inner_attributes()?);

        let mut foreign_items = vec![];
        while let Some(item) = self.parse_foreign_item()? {
            foreign_items.push(item);
        }
        self.expect(&token::CloseDelim(token::Brace))?;

        let last_span = self.last_span;
        let m = ast::ForeignMod {
            abi: abi,
            items: foreign_items
        };
        Ok(self.mk_item(lo,
                     last_span.hi,
                     keywords::Invalid.ident(),
                     ItemKind::ForeignMod(m),
                     visibility,
                     attrs))
    }

    /// Parse type Foo = Bar;
    fn parse_item_type(&mut self) -> PResult<'a, ItemInfo> {
        let ident = self.parse_ident()?;
        let mut tps = self.parse_generics()?;
        tps.where_clause = self.parse_where_clause()?;
        self.expect(&token::Eq)?;
        let ty = self.parse_ty_sum()?;
        self.expect(&token::Semi)?;
        Ok((ident, ItemKind::Ty(ty, tps), None))
    }

    /// Parse the part of an "enum" decl following the '{'
    fn parse_enum_def(&mut self, _generics: &ast::Generics) -> PResult<'a, EnumDef> {
        let mut variants = Vec::new();
        let mut all_nullary = true;
        let mut any_disr = None;
        while self.token != token::CloseDelim(token::Brace) {
            let variant_attrs = self.parse_outer_attributes()?;
            let vlo = self.span.lo;

            let struct_def;
            let mut disr_expr = None;
            let ident = self.parse_ident()?;
            if self.check(&token::OpenDelim(token::Brace)) {
                // Parse a struct variant.
                all_nullary = false;
                struct_def = VariantData::Struct(self.parse_record_struct_body()?,
                                                 ast::DUMMY_NODE_ID);
            } else if self.check(&token::OpenDelim(token::Paren)) {
                all_nullary = false;
                struct_def = VariantData::Tuple(self.parse_tuple_struct_body()?,
                                                ast::DUMMY_NODE_ID);
            } else if self.eat(&token::Eq) {
                disr_expr = Some(self.parse_expr()?);
                any_disr = disr_expr.as_ref().map(|expr| expr.span);
                struct_def = VariantData::Unit(ast::DUMMY_NODE_ID);
            } else {
                struct_def = VariantData::Unit(ast::DUMMY_NODE_ID);
            }

            let vr = ast::Variant_ {
                name: ident,
                attrs: variant_attrs,
                data: struct_def,
                disr_expr: disr_expr,
            };
            variants.push(spanned(vlo, self.last_span.hi, vr));

            if !self.eat(&token::Comma) { break; }
        }
        self.expect(&token::CloseDelim(token::Brace))?;
        match any_disr {
            Some(disr_span) if !all_nullary =>
                self.span_err(disr_span,
                    "discriminator values can only be used with a c-like enum"),
            _ => ()
        }

        Ok(ast::EnumDef { variants: variants })
    }

    /// Parse an "enum" declaration
    fn parse_item_enum(&mut self) -> PResult<'a, ItemInfo> {
        let id = self.parse_ident()?;
        let mut generics = self.parse_generics()?;
        generics.where_clause = self.parse_where_clause()?;
        self.expect(&token::OpenDelim(token::Brace))?;

        let enum_definition = self.parse_enum_def(&generics)?;
        Ok((id, ItemKind::Enum(enum_definition, generics), None))
    }

    /// Parses a string as an ABI spec on an extern type or module. Consumes
    /// the `extern` keyword, if one is found.
    fn parse_opt_abi(&mut self) -> PResult<'a, Option<abi::Abi>> {
        match self.token {
            token::Literal(token::Str_(s), suf) | token::Literal(token::StrRaw(s, _), suf) => {
                let sp = self.span;
                self.expect_no_suffix(sp, "ABI spec", suf);
                self.bump();
                match abi::lookup(&s.as_str()) {
                    Some(abi) => Ok(Some(abi)),
                    None => {
                        let last_span = self.last_span;
                        self.span_err(
                            last_span,
                            &format!("invalid ABI: expected one of [{}], \
                                     found `{}`",
                                    abi::all_names().join(", "),
                                    s));
                        Ok(None)
                    }
                }
            }

            _ => Ok(None),
        }
    }

    /// Parse one of the items allowed by the flags.
    /// NB: this function no longer parses the items inside an
    /// extern crate.
    fn parse_item_(&mut self, attrs: Vec<Attribute>,
                   macros_allowed: bool, attributes_allowed: bool) -> PResult<'a, Option<P<Item>>> {
        let nt_item = match self.token {
            token::Interpolated(token::NtItem(ref item)) => {
                Some((**item).clone())
            }
            _ => None
        };
        match nt_item {
            Some(mut item) => {
                self.bump();
                let mut attrs = attrs;
                mem::swap(&mut item.attrs, &mut attrs);
                item.attrs.extend(attrs);
                return Ok(Some(P(item)));
            }
            None => {}
        }

        let lo = self.span.lo;

        let visibility = self.parse_visibility(true)?;

        if self.eat_keyword(keywords::Use) {
            // USE ITEM
            let item_ = ItemKind::Use(self.parse_view_path()?);
            self.expect(&token::Semi)?;

            let last_span = self.last_span;
            let item = self.mk_item(lo,
                                    last_span.hi,
                                    keywords::Invalid.ident(),
                                    item_,
                                    visibility,
                                    attrs);
            return Ok(Some(item));
        }

        if self.eat_keyword(keywords::Extern) {
            if self.eat_keyword(keywords::Crate) {
                return Ok(Some(self.parse_item_extern_crate(lo, visibility, attrs)?));
            }

            let opt_abi = self.parse_opt_abi()?;

            if self.eat_keyword(keywords::Fn) {
                // EXTERN FUNCTION ITEM
                let abi = opt_abi.unwrap_or(Abi::C);
                let (ident, item_, extra_attrs) =
                    self.parse_item_fn(Unsafety::Normal, Constness::NotConst, abi)?;
                let last_span = self.last_span;
                let item = self.mk_item(lo,
                                        last_span.hi,
                                        ident,
                                        item_,
                                        visibility,
                                        maybe_append(attrs, extra_attrs));
                return Ok(Some(item));
            } else if self.check(&token::OpenDelim(token::Brace)) {
                return Ok(Some(self.parse_item_foreign_mod(lo, opt_abi, visibility, attrs)?));
            }

            self.unexpected()?;
        }

        if self.eat_keyword(keywords::Static) {
            // STATIC ITEM
            let m = if self.eat_keyword(keywords::Mut) {
                Mutability::Mutable
            } else {
                Mutability::Immutable
            };
            let (ident, item_, extra_attrs) = self.parse_item_const(Some(m))?;
            let last_span = self.last_span;
            let item = self.mk_item(lo,
                                    last_span.hi,
                                    ident,
                                    item_,
                                    visibility,
                                    maybe_append(attrs, extra_attrs));
            return Ok(Some(item));
        }
        if self.eat_keyword(keywords::Const) {
            if self.check_keyword(keywords::Fn)
                || (self.check_keyword(keywords::Unsafe)
                    && self.look_ahead(1, |t| t.is_keyword(keywords::Fn))) {
                // CONST FUNCTION ITEM
                let unsafety = if self.eat_keyword(keywords::Unsafe) {
                    Unsafety::Unsafe
                } else {
                    Unsafety::Normal
                };
                self.bump();
                let (ident, item_, extra_attrs) =
                    self.parse_item_fn(unsafety, Constness::Const, Abi::Rust)?;
                let last_span = self.last_span;
                let item = self.mk_item(lo,
                                        last_span.hi,
                                        ident,
                                        item_,
                                        visibility,
                                        maybe_append(attrs, extra_attrs));
                return Ok(Some(item));
            }

            // CONST ITEM
            if self.eat_keyword(keywords::Mut) {
                let last_span = self.last_span;
                self.diagnostic().struct_span_err(last_span, "const globals cannot be mutable")
                                 .help("did you mean to declare a static?")
                                 .emit();
            }
            let (ident, item_, extra_attrs) = self.parse_item_const(None)?;
            let last_span = self.last_span;
            let item = self.mk_item(lo,
                                    last_span.hi,
                                    ident,
                                    item_,
                                    visibility,
                                    maybe_append(attrs, extra_attrs));
            return Ok(Some(item));
        }
        if self.check_keyword(keywords::Unsafe) &&
            self.look_ahead(1, |t| t.is_keyword(keywords::Trait))
        {
            // UNSAFE TRAIT ITEM
            self.expect_keyword(keywords::Unsafe)?;
            self.expect_keyword(keywords::Trait)?;
            let (ident, item_, extra_attrs) =
                self.parse_item_trait(ast::Unsafety::Unsafe)?;
            let last_span = self.last_span;
            let item = self.mk_item(lo,
                                    last_span.hi,
                                    ident,
                                    item_,
                                    visibility,
                                    maybe_append(attrs, extra_attrs));
            return Ok(Some(item));
        }
        if self.check_keyword(keywords::Unsafe) &&
            self.look_ahead(1, |t| t.is_keyword(keywords::Impl))
        {
            // IMPL ITEM
            self.expect_keyword(keywords::Unsafe)?;
            self.expect_keyword(keywords::Impl)?;
            let (ident, item_, extra_attrs) = self.parse_item_impl(ast::Unsafety::Unsafe)?;
            let last_span = self.last_span;
            let item = self.mk_item(lo,
                                    last_span.hi,
                                    ident,
                                    item_,
                                    visibility,
                                    maybe_append(attrs, extra_attrs));
            return Ok(Some(item));
        }
        if self.check_keyword(keywords::Fn) {
            // FUNCTION ITEM
            self.bump();
            let (ident, item_, extra_attrs) =
                self.parse_item_fn(Unsafety::Normal, Constness::NotConst, Abi::Rust)?;
            let last_span = self.last_span;
            let item = self.mk_item(lo,
                                    last_span.hi,
                                    ident,
                                    item_,
                                    visibility,
                                    maybe_append(attrs, extra_attrs));
            return Ok(Some(item));
        }
        if self.check_keyword(keywords::Unsafe)
            && self.look_ahead(1, |t| *t != token::OpenDelim(token::Brace)) {
            // UNSAFE FUNCTION ITEM
            self.bump();
            let abi = if self.eat_keyword(keywords::Extern) {
                self.parse_opt_abi()?.unwrap_or(Abi::C)
            } else {
                Abi::Rust
            };
            self.expect_keyword(keywords::Fn)?;
            let (ident, item_, extra_attrs) =
                self.parse_item_fn(Unsafety::Unsafe, Constness::NotConst, abi)?;
            let last_span = self.last_span;
            let item = self.mk_item(lo,
                                    last_span.hi,
                                    ident,
                                    item_,
                                    visibility,
                                    maybe_append(attrs, extra_attrs));
            return Ok(Some(item));
        }
        if self.eat_keyword(keywords::Mod) {
            // MODULE ITEM
            let (ident, item_, extra_attrs) =
                self.parse_item_mod(&attrs[..])?;
            let last_span = self.last_span;
            let item = self.mk_item(lo,
                                    last_span.hi,
                                    ident,
                                    item_,
                                    visibility,
                                    maybe_append(attrs, extra_attrs));
            return Ok(Some(item));
        }
        if self.eat_keyword(keywords::Type) {
            // TYPE ITEM
            let (ident, item_, extra_attrs) = self.parse_item_type()?;
            let last_span = self.last_span;
            let item = self.mk_item(lo,
                                    last_span.hi,
                                    ident,
                                    item_,
                                    visibility,
                                    maybe_append(attrs, extra_attrs));
            return Ok(Some(item));
        }
        if self.eat_keyword(keywords::Enum) {
            // ENUM ITEM
            let (ident, item_, extra_attrs) = self.parse_item_enum()?;
            let last_span = self.last_span;
            let item = self.mk_item(lo,
                                    last_span.hi,
                                    ident,
                                    item_,
                                    visibility,
                                    maybe_append(attrs, extra_attrs));
            return Ok(Some(item));
        }
        if self.eat_keyword(keywords::Trait) {
            // TRAIT ITEM
            let (ident, item_, extra_attrs) =
                self.parse_item_trait(ast::Unsafety::Normal)?;
            let last_span = self.last_span;
            let item = self.mk_item(lo,
                                    last_span.hi,
                                    ident,
                                    item_,
                                    visibility,
                                    maybe_append(attrs, extra_attrs));
            return Ok(Some(item));
        }
        if self.eat_keyword(keywords::Impl) {
            // IMPL ITEM
            let (ident, item_, extra_attrs) = self.parse_item_impl(ast::Unsafety::Normal)?;
            let last_span = self.last_span;
            let item = self.mk_item(lo,
                                    last_span.hi,
                                    ident,
                                    item_,
                                    visibility,
                                    maybe_append(attrs, extra_attrs));
            return Ok(Some(item));
        }
        if self.eat_keyword(keywords::Struct) {
            // STRUCT ITEM
            let (ident, item_, extra_attrs) = self.parse_item_struct()?;
            let last_span = self.last_span;
            let item = self.mk_item(lo,
                                    last_span.hi,
                                    ident,
                                    item_,
                                    visibility,
                                    maybe_append(attrs, extra_attrs));
            return Ok(Some(item));
        }
        self.parse_macro_use_or_failure(attrs,macros_allowed,attributes_allowed,lo,visibility)
    }

    /// Parse a foreign item.
    fn parse_foreign_item(&mut self) -> PResult<'a, Option<ForeignItem>> {
        let attrs = self.parse_outer_attributes()?;
        let lo = self.span.lo;
        let visibility = self.parse_visibility(true)?;

        if self.check_keyword(keywords::Static) {
            // FOREIGN STATIC ITEM
            return Ok(Some(self.parse_item_foreign_static(visibility, lo, attrs)?));
        }
        if self.check_keyword(keywords::Fn) {
            // FOREIGN FUNCTION ITEM
            return Ok(Some(self.parse_item_foreign_fn(visibility, lo, attrs)?));
        }

        // FIXME #5668: this will occur for a macro invocation:
        match self.parse_macro_use_or_failure(attrs, true, false, lo, visibility)? {
            Some(item) => {
                return Err(self.span_fatal(item.span, "macros cannot expand to foreign items"));
            }
            None => Ok(None)
        }
    }

    /// This is the fall-through for parsing items.
    fn parse_macro_use_or_failure(
        &mut self,
        attrs: Vec<Attribute> ,
        macros_allowed: bool,
        attributes_allowed: bool,
        lo: BytePos,
        visibility: Visibility
    ) -> PResult<'a, Option<P<Item>>> {
        if macros_allowed && !self.token.is_any_keyword()
                && self.look_ahead(1, |t| *t == token::Not)
                && (self.look_ahead(2, |t| t.is_ident())
                    || self.look_ahead(2, |t| *t == token::OpenDelim(token::Paren))
                    || self.look_ahead(2, |t| *t == token::OpenDelim(token::Brace))) {
            // MACRO INVOCATION ITEM

            let last_span = self.last_span;
            self.complain_if_pub_macro(&visibility, last_span);

            let mac_lo = self.span.lo;

            // item macro.
            let pth = self.parse_ident_into_path()?;
            self.expect(&token::Not)?;

            // a 'special' identifier (like what `macro_rules!` uses)
            // is optional. We should eventually unify invoc syntax
            // and remove this.
            let id = if self.token.is_ident() {
                self.parse_ident()?
            } else {
                keywords::Invalid.ident() // no special identifier
            };
            // eat a matched-delimiter token tree:
            let delim = self.expect_open_delim()?;
            let tts = self.parse_seq_to_end(&token::CloseDelim(delim),
                                            SeqSep::none(),
                                            |p| p.parse_token_tree())?;
            // single-variant-enum... :
            let m = Mac_ { path: pth, tts: tts };
            let m: ast::Mac = codemap::Spanned { node: m,
                                                 span: mk_sp(mac_lo,
                                                             self.last_span.hi) };

            if delim != token::Brace {
                if !self.eat(&token::Semi) {
                    let last_span = self.last_span;
                    self.span_err(last_span,
                                  "macros that expand to items must either \
                                   be surrounded with braces or followed by \
                                   a semicolon");
                }
            }

            let item_ = ItemKind::Mac(m);
            let last_span = self.last_span;
            let item = self.mk_item(lo,
                                    last_span.hi,
                                    id,
                                    item_,
                                    visibility,
                                    attrs);
            return Ok(Some(item));
        }

        // FAILURE TO PARSE ITEM
        match visibility {
            Visibility::Inherited => {}
            _ => {
                let last_span = self.last_span;
                return Err(self.span_fatal(last_span, "unmatched visibility `pub`"));
            }
        }

        if !attributes_allowed && !attrs.is_empty() {
            self.expected_item_err(&attrs);
        }
        Ok(None)
    }

    pub fn parse_item(&mut self) -> PResult<'a, Option<P<Item>>> {
        let attrs = self.parse_outer_attributes()?;
        self.parse_item_(attrs, true, false)
    }

    fn parse_path_list_items(&mut self) -> PResult<'a, Vec<ast::PathListItem>> {
        self.parse_unspanned_seq(&token::OpenDelim(token::Brace),
                                 &token::CloseDelim(token::Brace),
                                 SeqSep::trailing_allowed(token::Comma), |this| {
            let lo = this.span.lo;
            let node = if this.eat_keyword(keywords::SelfValue) {
                let rename = this.parse_rename()?;
                ast::PathListItemKind::Mod { id: ast::DUMMY_NODE_ID, rename: rename }
            } else {
                let ident = this.parse_ident()?;
                let rename = this.parse_rename()?;
                ast::PathListItemKind::Ident { name: ident, rename: rename, id: ast::DUMMY_NODE_ID }
            };
            let hi = this.last_span.hi;
            Ok(spanned(lo, hi, node))
        })
    }

    /// `::{` or `::*`
    fn is_import_coupler(&mut self) -> bool {
        self.check(&token::ModSep) &&
            self.look_ahead(1, |t| *t == token::OpenDelim(token::Brace) ||
                                   *t == token::BinOp(token::Star))
    }

    /// Matches ViewPath:
    /// MOD_SEP? non_global_path
    /// MOD_SEP? non_global_path as IDENT
    /// MOD_SEP? non_global_path MOD_SEP STAR
    /// MOD_SEP? non_global_path MOD_SEP LBRACE item_seq RBRACE
    /// MOD_SEP? LBRACE item_seq RBRACE
    fn parse_view_path(&mut self) -> PResult<'a, P<ViewPath>> {
        let lo = self.span.lo;
        if self.check(&token::OpenDelim(token::Brace)) || self.is_import_coupler() {
            // `{foo, bar}` or `::{foo, bar}`
            let prefix = ast::Path {
                global: self.eat(&token::ModSep),
                segments: Vec::new(),
                span: mk_sp(lo, self.span.hi),
            };
            let items = self.parse_path_list_items()?;
            Ok(P(spanned(lo, self.span.hi, ViewPathList(prefix, items))))
        } else {
            let prefix = self.parse_path(PathStyle::Mod)?;
            if self.is_import_coupler() {
                // `foo::bar::{a, b}` or `foo::bar::*`
                self.bump();
                if self.check(&token::BinOp(token::Star)) {
                    self.bump();
                    Ok(P(spanned(lo, self.span.hi, ViewPathGlob(prefix))))
                } else {
                    let items = self.parse_path_list_items()?;
                    Ok(P(spanned(lo, self.span.hi, ViewPathList(prefix, items))))
                }
            } else {
                // `foo::bar` or `foo::bar as baz`
                let rename = self.parse_rename()?.
                                  unwrap_or(prefix.segments.last().unwrap().identifier);
                Ok(P(spanned(lo, self.last_span.hi, ViewPathSimple(rename, prefix))))
            }
        }
    }

    fn parse_rename(&mut self) -> PResult<'a, Option<Ident>> {
        if self.eat_keyword(keywords::As) {
            self.parse_ident().map(Some)
        } else {
            Ok(None)
        }
    }

    /// Parses a source module as a crate. This is the main
    /// entry point for the parser.
    pub fn parse_crate_mod(&mut self) -> PResult<'a, Crate> {
        let lo = self.span.lo;
        Ok(ast::Crate {
            attrs: self.parse_inner_attributes()?,
            module: self.parse_mod_items(&token::Eof, lo)?,
            config: self.cfg.clone(),
            span: mk_sp(lo, self.span.lo),
            exported_macros: Vec::new(),
        })
    }

    pub fn parse_optional_str(&mut self)
                              -> Option<(InternedString,
                                         ast::StrStyle,
                                         Option<ast::Name>)> {
        let ret = match self.token {
            token::Literal(token::Str_(s), suf) => {
                let s = self.id_to_interned_str(ast::Ident::with_empty_ctxt(s));
                (s, ast::StrStyle::Cooked, suf)
            }
            token::Literal(token::StrRaw(s, n), suf) => {
                let s = self.id_to_interned_str(ast::Ident::with_empty_ctxt(s));
                (s, ast::StrStyle::Raw(n), suf)
            }
            _ => return None
        };
        self.bump();
        Some(ret)
    }

    pub fn parse_str(&mut self) -> PResult<'a, (InternedString, StrStyle)> {
        match self.parse_optional_str() {
            Some((s, style, suf)) => {
                let sp = self.last_span;
                self.expect_no_suffix(sp, "string literal", suf);
                Ok((s, style))
            }
            _ =>  Err(self.fatal("expected string literal"))
        }
    }
}<|MERGE_RESOLUTION|>--- conflicted
+++ resolved
@@ -55,11 +55,8 @@
 use print::pprust;
 use ptr::P;
 use parse::PResult;
-<<<<<<< HEAD
 use tokenstream::{self, Delimited, SequenceRepetition, TokenTree};
-=======
 use util::ThinVec;
->>>>>>> 5033eca6
 
 use std::collections::HashSet;
 use std::mem;
@@ -3822,16 +3819,6 @@
         }))
     }
 
-<<<<<<< HEAD
-=======
-    /// Parse a "let" stmt
-    fn parse_let(&mut self, attrs: ThinVec<Attribute>) -> PResult<'a, P<Decl>> {
-        let lo = self.span.lo;
-        let local = self.parse_local(attrs)?;
-        Ok(P(spanned(lo, self.last_span.hi, DeclKind::Local(local))))
-    }
-
->>>>>>> 5033eca6
     /// Parse a structure field
     fn parse_name_and_ty(&mut self, pr: Visibility,
                          attrs: Vec<Attribute> ) -> PResult<'a, StructField> {
@@ -3944,21 +3931,12 @@
         let attrs = self.parse_outer_attributes()?;
         let lo = self.span.lo;
 
-<<<<<<< HEAD
         Ok(Some(if self.eat_keyword(keywords::Let) {
             Stmt {
                 id: ast::DUMMY_NODE_ID,
-                node: StmtKind::Local(self.parse_local(attrs.into_thin_attrs())?),
+                node: StmtKind::Local(self.parse_local(attrs.into())?),
                 span: mk_sp(lo, self.last_span.hi),
             }
-=======
-        Ok(Some(if self.check_keyword(keywords::Let) {
-            self.expect_keyword(keywords::Let)?;
-            let decl = self.parse_let(attrs.into())?;
-            let hi = decl.span.hi;
-            let stmt = StmtKind::Decl(decl, ast::DUMMY_NODE_ID);
-            spanned(lo, hi, stmt)
->>>>>>> 5033eca6
         } else if self.token.is_ident()
             && !self.token.is_any_keyword()
             && self.look_ahead(1, |t| *t == token::Not) {
@@ -4009,18 +3987,12 @@
             };
 
             if id.name == keywords::Invalid.name() {
-<<<<<<< HEAD
                 let mac = spanned(lo, hi, Mac_ { path: pth, tts: tts });
                 Stmt {
                     id: ast::DUMMY_NODE_ID,
-                    node: StmtKind::Mac(P((mac, style, attrs.into_thin_attrs()))),
+                    node: StmtKind::Mac(P((mac, style, attrs.into()))),
                     span: mk_sp(lo, hi),
                 }
-=======
-                let mac = P(spanned(lo, hi, Mac_ { path: pth, tts: tts, ctxt: EMPTY_CTXT }));
-                let stmt = StmtKind::Mac(mac, style, attrs.into());
-                spanned(lo, hi, stmt)
->>>>>>> 5033eca6
             } else {
                 // if it has a special ident, it's definitely an item
                 //
@@ -4078,19 +4050,12 @@
 
                     // Remainder are line-expr stmts.
                     let e = self.parse_expr_res(
-<<<<<<< HEAD
-                        Restrictions::RESTRICTION_STMT_EXPR, Some(attrs.into_thin_attrs()))?;
+                        Restrictions::RESTRICTION_STMT_EXPR, Some(attrs.into()))?;
                     Stmt {
                         id: ast::DUMMY_NODE_ID,
                         span: mk_sp(lo, e.span.hi),
                         node: StmtKind::Expr(e),
                     }
-=======
-                        Restrictions::RESTRICTION_STMT_EXPR, Some(attrs.into()))?;
-                    let hi = e.span.hi;
-                    let stmt = StmtKind::Expr(e, ast::DUMMY_NODE_ID);
-                    spanned(lo, hi, stmt)
->>>>>>> 5033eca6
                 }
             }
         }))
@@ -4149,61 +4114,8 @@
                 StmtKind::Expr(e) => {
                     self.handle_expression_like_statement(e, span, &mut stmts, &mut expr)?;
                 }
-<<<<<<< HEAD
                 StmtKind::Mac(mac) => {
                     self.handle_macro_in_block(mac.unwrap(), span, &mut stmts, &mut expr)?;
-=======
-                StmtKind::Mac(mac, MacStmtStyle::NoBraces, attrs) => {
-                    // statement macro without braces; might be an
-                    // expr depending on whether a semicolon follows
-                    match self.token {
-                        token::Semi => {
-                            stmts.push(Spanned {
-                                node: StmtKind::Mac(mac, MacStmtStyle::Semicolon, attrs),
-                                span: mk_sp(span.lo, self.span.hi),
-                            });
-                            self.bump();
-                        }
-                        _ => {
-                            let e = self.mk_mac_expr(span.lo, span.hi,
-                                                     mac.and_then(|m| m.node),
-                                                     ThinVec::new());
-                            let lo = e.span.lo;
-                            let e = self.parse_dot_or_call_expr_with(e, lo, attrs)?;
-                            let e = self.parse_assoc_expr_with(0, LhsExpr::AlreadyParsed(e))?;
-                            self.handle_expression_like_statement(
-                                e,
-                                span,
-                                &mut stmts,
-                                &mut expr)?;
-                        }
-                    }
-                }
-                StmtKind::Mac(m, style, attrs) => {
-                    // statement macro; might be an expr
-                    match self.token {
-                        token::Semi => {
-                            stmts.push(Spanned {
-                                node: StmtKind::Mac(m, MacStmtStyle::Semicolon, attrs),
-                                span: mk_sp(span.lo, self.span.hi),
-                            });
-                            self.bump();
-                        }
-                        token::CloseDelim(token::Brace) => {
-                            // if a block ends in `m!(arg)` without
-                            // a `;`, it must be an expr
-                            expr = Some(self.mk_mac_expr(span.lo, span.hi,
-                                                         m.and_then(|x| x.node),
-                                                         attrs));
-                        }
-                        _ => {
-                            stmts.push(Spanned {
-                                node: StmtKind::Mac(m, style, attrs),
-                                span: span
-                            });
-                        }
-                    }
->>>>>>> 5033eca6
                 }
                 _ => { // all other kinds of statements:
                     let mut hi = span.hi;
@@ -4231,7 +4143,7 @@
     }
 
     fn handle_macro_in_block(&mut self,
-                             (mac, style, attrs): (ast::Mac, MacStmtStyle, ThinAttributes),
+                             (mac, style, attrs): (ast::Mac, MacStmtStyle, ThinVec<Attribute>),
                              span: Span,
                              stmts: &mut Vec<Stmt>,
                              last_block_expr: &mut Option<P<Expr>>)
@@ -4249,7 +4161,7 @@
                     self.bump();
                 }
                 _ => {
-                    let e = self.mk_mac_expr(span.lo, span.hi, mac.node, None);
+                    let e = self.mk_mac_expr(span.lo, span.hi, mac.node, ThinVec::new());
                     let lo = e.span.lo;
                     let e = self.parse_dot_or_call_expr_with(e, lo, attrs)?;
                     let e = self.parse_assoc_expr_with(0, LhsExpr::AlreadyParsed(e))?;
