--- conflicted
+++ resolved
@@ -39,11 +39,7 @@
                 }
             }
             ty::ReLateParam(ref fr) => {
-<<<<<<< HEAD
-                if !fr.bound_region.is_named()
-=======
                 if !fr.kind.is_named()
->>>>>>> 214587c8
                     && let Some((ty, _)) = find_anon_type(tcx, generic_param_scope, region)
                 {
                     (Some(ty.span), "defined_here", String::new())
