use crate::infer::{InferCtxt, TyOrConstInferVar};
use rustc_data_structures::obligation_forest::ProcessResult;
use rustc_data_structures::obligation_forest::{Error, ForestObligation, Outcome};
use rustc_data_structures::obligation_forest::{ObligationForest, ObligationProcessor};
use rustc_infer::infer::DefineOpaqueTypes;
use rustc_infer::traits::ProjectionCacheKey;
use rustc_infer::traits::{SelectionError, TraitEngine, TraitObligation};
use rustc_middle::mir::interpret::ErrorHandled;
use rustc_middle::ty::abstract_const::NotConstEvaluatable;
use rustc_middle::ty::error::{ExpectedFound, TypeError};
use rustc_middle::ty::subst::SubstsRef;
use rustc_middle::ty::{self, Binder, Const, TypeVisitableExt};
use std::marker::PhantomData;

use super::const_evaluatable;
use super::project::{self, ProjectAndUnifyResult};
use super::select::SelectionContext;
use super::wf;
use super::CodeAmbiguity;
use super::CodeProjectionError;
use super::CodeSelectionError;
use super::EvaluationResult;
use super::PredicateObligation;
use super::Unimplemented;
use super::{FulfillmentError, FulfillmentErrorCode};

use crate::traits::project::PolyProjectionObligation;
use crate::traits::project::ProjectionCacheKeyExt as _;
use crate::traits::query::evaluate_obligation::InferCtxtExt;

impl<'tcx> ForestObligation for PendingPredicateObligation<'tcx> {
    /// Note that we include both the `ParamEnv` and the `Predicate`,
    /// as the `ParamEnv` can influence whether fulfillment succeeds
    /// or fails.
    type CacheKey = ty::ParamEnvAnd<'tcx, ty::Predicate<'tcx>>;

    fn as_cache_key(&self) -> Self::CacheKey {
        self.obligation.param_env.and(self.obligation.predicate)
    }
}

/// The fulfillment context is used to drive trait resolution. It
/// consists of a list of obligations that must be (eventually)
/// satisfied. The job is to track which are satisfied, which yielded
/// errors, and which are still pending. At any point, users can call
/// `select_where_possible`, and the fulfillment context will try to do
/// selection, retaining only those obligations that remain
/// ambiguous. This may be helpful in pushing type inference
/// along. Once all type inference constraints have been generated, the
/// method `select_all_or_error` can be used to report any remaining
/// ambiguous cases as errors.
pub struct FulfillmentContext<'tcx> {
    // A list of all obligations that have been registered with this
    // fulfillment context.
    predicates: ObligationForest<PendingPredicateObligation<'tcx>>,

    // Is it OK to register obligations into this infcx inside
    // an infcx snapshot?
    //
    // The "primary fulfillment" in many cases in typeck lives
    // outside of any snapshot, so any use of it inside a snapshot
    // will lead to trouble and therefore is checked against, but
    // other fulfillment contexts sometimes do live inside of
    // a snapshot (they don't *straddle* a snapshot, so there
    // is no trouble there).
    usable_in_snapshot: bool,
}

#[derive(Clone, Debug)]
pub struct PendingPredicateObligation<'tcx> {
    pub obligation: PredicateObligation<'tcx>,
    // This is far more often read than modified, meaning that we
    // should mostly optimize for reading speed, while modifying is not as relevant.
    //
    // For whatever reason using a boxed slice is slower than using a `Vec` here.
    pub stalled_on: Vec<TyOrConstInferVar<'tcx>>,
}

// `PendingPredicateObligation` is used a lot. Make sure it doesn't unintentionally get bigger.
#[cfg(all(target_arch = "x86_64", target_pointer_width = "64"))]
static_assert_size!(PendingPredicateObligation<'_>, 72);

impl<'a, 'tcx> FulfillmentContext<'tcx> {
    /// Creates a new fulfillment context.
    pub(super) fn new() -> FulfillmentContext<'tcx> {
        FulfillmentContext { predicates: ObligationForest::new(), usable_in_snapshot: false }
    }

    pub(super) fn new_in_snapshot() -> FulfillmentContext<'tcx> {
        FulfillmentContext { predicates: ObligationForest::new(), usable_in_snapshot: true }
    }

    /// Attempts to select obligations using `selcx`.
    fn select(&mut self, selcx: SelectionContext<'a, 'tcx>) -> Vec<FulfillmentError<'tcx>> {
        let span = debug_span!("select", obligation_forest_size = ?self.predicates.len());
        let _enter = span.enter();

        // Process pending obligations.
        let outcome: Outcome<_, _> =
            self.predicates.process_obligations(&mut FulfillProcessor { selcx });

        // FIXME: if we kept the original cache key, we could mark projection
        // obligations as complete for the projection cache here.

        let errors: Vec<FulfillmentError<'tcx>> =
            outcome.errors.into_iter().map(to_fulfillment_error).collect();

        debug!(
            "select({} predicates remaining, {} errors) done",
            self.predicates.len(),
            errors.len()
        );

        errors
    }
}

impl<'tcx> TraitEngine<'tcx> for FulfillmentContext<'tcx> {
    #[inline]
    fn register_predicate_obligation(
        &mut self,
        infcx: &InferCtxt<'tcx>,
        obligation: PredicateObligation<'tcx>,
    ) {
        // this helps to reduce duplicate errors, as well as making
        // debug output much nicer to read and so on.
        let obligation = infcx.resolve_vars_if_possible(obligation);

        debug!(?obligation, "register_predicate_obligation");

        assert!(!infcx.is_in_snapshot() || self.usable_in_snapshot);

        self.predicates
            .register_obligation(PendingPredicateObligation { obligation, stalled_on: vec![] });
    }

    fn collect_remaining_errors(
        &mut self,
        _infcx: &InferCtxt<'tcx>,
    ) -> Vec<FulfillmentError<'tcx>> {
        self.predicates
            .to_errors(CodeAmbiguity { overflow: false })
            .into_iter()
            .map(to_fulfillment_error)
            .collect()
    }

    fn select_where_possible(&mut self, infcx: &InferCtxt<'tcx>) -> Vec<FulfillmentError<'tcx>> {
        let selcx = SelectionContext::new(infcx);
        self.select(selcx)
    }

    fn drain_unstalled_obligations(
        &mut self,
        infcx: &InferCtxt<'tcx>,
    ) -> Vec<PredicateObligation<'tcx>> {
        let mut processor = DrainProcessor { removed_predicates: Vec::new(), infcx };
        let outcome: Outcome<_, _> = self.predicates.process_obligations(&mut processor);
        assert!(outcome.errors.is_empty());
        return processor.removed_predicates;

        struct DrainProcessor<'a, 'tcx> {
            infcx: &'a InferCtxt<'tcx>,
            removed_predicates: Vec<PredicateObligation<'tcx>>,
        }

        impl<'tcx> ObligationProcessor for DrainProcessor<'_, 'tcx> {
            type Obligation = PendingPredicateObligation<'tcx>;
            type Error = !;
            type OUT = Outcome<Self::Obligation, Self::Error>;

            fn needs_process_obligation(&self, pending_obligation: &Self::Obligation) -> bool {
                pending_obligation
                    .stalled_on
                    .iter()
                    .any(|&var| self.infcx.ty_or_const_infer_var_changed(var))
            }

            fn process_obligation(
                &mut self,
                pending_obligation: &mut PendingPredicateObligation<'tcx>,
            ) -> ProcessResult<PendingPredicateObligation<'tcx>, !> {
                assert!(self.needs_process_obligation(pending_obligation));
                self.removed_predicates.push(pending_obligation.obligation.clone());
                ProcessResult::Changed(vec![])
            }

            fn process_backedge<'c, I>(
                &mut self,
                cycle: I,
                _marker: PhantomData<&'c PendingPredicateObligation<'tcx>>,
            ) -> Result<(), !>
            where
                I: Clone + Iterator<Item = &'c PendingPredicateObligation<'tcx>>,
            {
                self.removed_predicates.extend(cycle.map(|c| c.obligation.clone()));
                Ok(())
            }
        }
    }

    fn pending_obligations(&self) -> Vec<PredicateObligation<'tcx>> {
        self.predicates.map_pending_obligations(|o| o.obligation.clone())
    }
}

struct FulfillProcessor<'a, 'tcx> {
    selcx: SelectionContext<'a, 'tcx>,
}

fn mk_pending(os: Vec<PredicateObligation<'_>>) -> Vec<PendingPredicateObligation<'_>> {
    os.into_iter()
        .map(|o| PendingPredicateObligation { obligation: o, stalled_on: vec![] })
        .collect()
}

impl<'a, 'tcx> ObligationProcessor for FulfillProcessor<'a, 'tcx> {
    type Obligation = PendingPredicateObligation<'tcx>;
    type Error = FulfillmentErrorCode<'tcx>;
    type OUT = Outcome<Self::Obligation, Self::Error>;

    /// Compared to `needs_process_obligation` this and its callees
    /// contain some optimizations that come at the price of false negatives.
    ///
    /// They
    /// - reduce branching by covering only the most common case
    /// - take a read-only view of the unification tables which allows skipping undo_log
    ///   construction.
    /// - bail out on value-cache misses in ena to avoid pointer chasing
    /// - hoist RefCell locking out of the loop
    #[inline]
    fn skippable_obligations<'b>(
        &'b self,
        it: impl Iterator<Item = &'b Self::Obligation>,
    ) -> usize {
        let is_unchanged = self.selcx.infcx.is_ty_infer_var_definitely_unchanged();

        it.take_while(|o| match o.stalled_on.as_slice() {
            [o] => is_unchanged(*o),
            _ => false,
        })
        .count()
    }

    /// Identifies whether a predicate obligation needs processing.
    ///
    /// This is always inlined because it has a single callsite and it is
    /// called *very* frequently. Be careful modifying this code! Several
    /// compile-time benchmarks are very sensitive to even small changes.
    #[inline(always)]
    fn needs_process_obligation(&self, pending_obligation: &Self::Obligation) -> bool {
        // If we were stalled on some unresolved variables, first check whether
        // any of them have been resolved; if not, don't bother doing more work
        // yet.
        let stalled_on = &pending_obligation.stalled_on;
        match stalled_on.len() {
            // This case is the hottest most of the time, being hit up to 99%
            // of the time. `keccak` and `cranelift-codegen-0.82.1` are
            // benchmarks that particularly stress this path.
            1 => self.selcx.infcx.ty_or_const_infer_var_changed(stalled_on[0]),

            // In this case we haven't changed, but wish to make a change. Note
            // that this is a special case, and is not equivalent to the `_`
            // case below, which would return `false` for an empty `stalled_on`
            // vector.
            //
            // This case is usually hit only 1% of the time or less, though it
            // reaches 20% in `wasmparser-0.101.0`.
            0 => true,

            // This case is usually hit only 1% of the time or less, though it
            // reaches 95% in `mime-0.3.16`, 64% in `wast-54.0.0`, and 12% in
            // `inflate-0.4.5`.
            //
            // The obvious way of writing this, with a call to `any()` and no
            // closure, is currently slower than this version.
            _ => (|| {
                for &infer_var in stalled_on {
                    if self.selcx.infcx.ty_or_const_infer_var_changed(infer_var) {
                        return true;
                    }
                }
                false
            })(),
        }
    }

    /// Processes a predicate obligation and returns either:
    /// - `Changed(v)` if the predicate is true, presuming that `v` are also true
    /// - `Unchanged` if we don't have enough info to be sure
    /// - `Error(e)` if the predicate does not hold
    ///
    /// This is called much less often than `needs_process_obligation`, so we
    /// never inline it.
    #[inline(never)]
    #[instrument(level = "debug", skip(self, pending_obligation))]
    fn process_obligation(
        &mut self,
        pending_obligation: &mut PendingPredicateObligation<'tcx>,
    ) -> ProcessResult<PendingPredicateObligation<'tcx>, FulfillmentErrorCode<'tcx>> {
        pending_obligation.stalled_on.truncate(0);

        let obligation = &mut pending_obligation.obligation;

        debug!(?obligation, "pre-resolve");

        if obligation.predicate.has_non_region_infer() {
            obligation.predicate = self.selcx.infcx.resolve_vars_if_possible(obligation.predicate);
        }

        let obligation = &pending_obligation.obligation;

        let infcx = self.selcx.infcx;

        if obligation.predicate.has_projections() {
            let mut obligations = Vec::new();
            let predicate = crate::traits::project::try_normalize_with_depth_to(
                &mut self.selcx,
                obligation.param_env,
                obligation.cause.clone(),
                obligation.recursion_depth + 1,
                obligation.predicate,
                &mut obligations,
            );
            if predicate != obligation.predicate {
                obligations.push(obligation.with(infcx.tcx, predicate));
                return ProcessResult::Changed(mk_pending(obligations));
            }
        }
        let binder = obligation.predicate.kind();
        match binder.no_bound_vars() {
            None => match binder.skip_binder() {
                // Evaluation will discard candidates using the leak check.
                // This means we need to pass it the bound version of our
                // predicate.
                ty::PredicateKind::Clause(ty::ClauseKind::Trait(trait_ref)) => {
                    let trait_obligation = obligation.with(infcx.tcx, binder.rebind(trait_ref));

                    self.process_trait_obligation(
                        obligation,
                        trait_obligation,
                        &mut pending_obligation.stalled_on,
                    )
                }
                ty::PredicateKind::Clause(ty::ClauseKind::Projection(data)) => {
                    let project_obligation = obligation.with(infcx.tcx, binder.rebind(data));

                    self.process_projection_obligation(
                        obligation,
                        project_obligation,
                        &mut pending_obligation.stalled_on,
                    )
                }
<<<<<<< HEAD
                ty::PredicateKind::Clause(ty::Clause::RegionOutlives(_))
                | ty::PredicateKind::Clause(ty::Clause::TypeOutlives(_))
                | ty::PredicateKind::Clause(ty::Clause::ConstArgHasType(..))
                | ty::PredicateKind::Clause(ty::Clause::WellFormed(_))
=======
                ty::PredicateKind::Clause(ty::ClauseKind::RegionOutlives(_))
                | ty::PredicateKind::Clause(ty::ClauseKind::TypeOutlives(_))
                | ty::PredicateKind::Clause(ty::ClauseKind::ConstArgHasType(..))
                | ty::PredicateKind::Clause(ty::ClauseKind::WellFormed(_))
>>>>>>> 0faea772
                | ty::PredicateKind::ObjectSafe(_)
                | ty::PredicateKind::ClosureKind(..)
                | ty::PredicateKind::Subtype(_)
                | ty::PredicateKind::Coerce(_)
<<<<<<< HEAD
                | ty::PredicateKind::Clause(ty::Clause::ConstEvaluatable(..))
=======
                | ty::PredicateKind::Clause(ty::ClauseKind::ConstEvaluatable(..))
>>>>>>> 0faea772
                | ty::PredicateKind::ConstEquate(..) => {
                    let pred =
                        ty::Binder::dummy(infcx.instantiate_binder_with_placeholders(binder));
                    ProcessResult::Changed(mk_pending(vec![obligation.with(infcx.tcx, pred)]))
                }
                ty::PredicateKind::Ambiguous => ProcessResult::Unchanged,
                ty::PredicateKind::TypeWellFormedFromEnv(..) => {
                    bug!("TypeWellFormedFromEnv is only used for Chalk")
                }
                ty::PredicateKind::AliasRelate(..) => {
                    bug!("AliasRelate is only used for new solver")
                }
            },
            Some(pred) => match pred {
                ty::PredicateKind::Clause(ty::ClauseKind::Trait(data)) => {
                    let trait_obligation = obligation.with(infcx.tcx, Binder::dummy(data));

                    self.process_trait_obligation(
                        obligation,
                        trait_obligation,
                        &mut pending_obligation.stalled_on,
                    )
                }

                ty::PredicateKind::Clause(ty::ClauseKind::RegionOutlives(data)) => {
                    if infcx.considering_regions {
                        infcx.region_outlives_predicate(&obligation.cause, Binder::dummy(data));
                    }

                    ProcessResult::Changed(vec![])
                }

                ty::PredicateKind::Clause(ty::ClauseKind::TypeOutlives(ty::OutlivesPredicate(
                    t_a,
                    r_b,
                ))) => {
                    if infcx.considering_regions {
                        infcx.register_region_obligation_with_cause(t_a, r_b, &obligation.cause);
                    }
                    ProcessResult::Changed(vec![])
                }

                ty::PredicateKind::Clause(ty::ClauseKind::Projection(ref data)) => {
                    let project_obligation = obligation.with(infcx.tcx, Binder::dummy(*data));

                    self.process_projection_obligation(
                        obligation,
                        project_obligation,
                        &mut pending_obligation.stalled_on,
                    )
                }

                ty::PredicateKind::ObjectSafe(trait_def_id) => {
                    if !self.selcx.tcx().check_is_object_safe(trait_def_id) {
                        ProcessResult::Error(CodeSelectionError(Unimplemented))
                    } else {
                        ProcessResult::Changed(vec![])
                    }
                }

                ty::PredicateKind::ClosureKind(_, closure_substs, kind) => {
                    match self.selcx.infcx.closure_kind(closure_substs) {
                        Some(closure_kind) => {
                            if closure_kind.extends(kind) {
                                ProcessResult::Changed(vec![])
                            } else {
                                ProcessResult::Error(CodeSelectionError(Unimplemented))
                            }
                        }
                        None => ProcessResult::Unchanged,
                    }
                }

<<<<<<< HEAD
                ty::PredicateKind::Clause(ty::Clause::WellFormed(arg)) => {
=======
                ty::PredicateKind::Clause(ty::ClauseKind::WellFormed(arg)) => {
>>>>>>> 0faea772
                    match wf::obligations(
                        self.selcx.infcx,
                        obligation.param_env,
                        obligation.cause.body_id,
                        obligation.recursion_depth + 1,
                        arg,
                        obligation.cause.span,
                    ) {
                        None => {
                            pending_obligation.stalled_on =
                                vec![TyOrConstInferVar::maybe_from_generic_arg(arg).unwrap()];
                            ProcessResult::Unchanged
                        }
                        Some(os) => ProcessResult::Changed(mk_pending(os)),
                    }
                }

                ty::PredicateKind::Subtype(subtype) => {
                    match self.selcx.infcx.subtype_predicate(
                        &obligation.cause,
                        obligation.param_env,
                        Binder::dummy(subtype),
                    ) {
                        Err((a, b)) => {
                            // None means that both are unresolved.
                            pending_obligation.stalled_on =
                                vec![TyOrConstInferVar::Ty(a), TyOrConstInferVar::Ty(b)];
                            ProcessResult::Unchanged
                        }
                        Ok(Ok(ok)) => ProcessResult::Changed(mk_pending(ok.obligations)),
                        Ok(Err(err)) => {
                            let expected_found =
                                ExpectedFound::new(subtype.a_is_expected, subtype.a, subtype.b);
                            ProcessResult::Error(FulfillmentErrorCode::CodeSubtypeError(
                                expected_found,
                                err,
                            ))
                        }
                    }
                }

                ty::PredicateKind::Coerce(coerce) => {
                    match self.selcx.infcx.coerce_predicate(
                        &obligation.cause,
                        obligation.param_env,
                        Binder::dummy(coerce),
                    ) {
                        Err((a, b)) => {
                            // None means that both are unresolved.
                            pending_obligation.stalled_on =
                                vec![TyOrConstInferVar::Ty(a), TyOrConstInferVar::Ty(b)];
                            ProcessResult::Unchanged
                        }
                        Ok(Ok(ok)) => ProcessResult::Changed(mk_pending(ok.obligations)),
                        Ok(Err(err)) => {
                            let expected_found = ExpectedFound::new(false, coerce.a, coerce.b);
                            ProcessResult::Error(FulfillmentErrorCode::CodeSubtypeError(
                                expected_found,
                                err,
                            ))
                        }
                    }
                }

<<<<<<< HEAD
                ty::PredicateKind::Clause(ty::Clause::ConstEvaluatable(uv)) => {
=======
                ty::PredicateKind::Clause(ty::ClauseKind::ConstEvaluatable(uv)) => {
>>>>>>> 0faea772
                    match const_evaluatable::is_const_evaluatable(
                        self.selcx.infcx,
                        uv,
                        obligation.param_env,
                        obligation.cause.span,
                    ) {
                        Ok(()) => ProcessResult::Changed(vec![]),
                        Err(NotConstEvaluatable::MentionsInfer) => {
                            pending_obligation.stalled_on.clear();
                            pending_obligation.stalled_on.extend(
                                uv.walk().filter_map(TyOrConstInferVar::maybe_from_generic_arg),
                            );
                            ProcessResult::Unchanged
                        }
                        Err(
                            e @ NotConstEvaluatable::MentionsParam
                            | e @ NotConstEvaluatable::Error(_),
                        ) => ProcessResult::Error(CodeSelectionError(
                            SelectionError::NotConstEvaluatable(e),
                        )),
                    }
                }

                ty::PredicateKind::ConstEquate(c1, c2) => {
                    let tcx = self.selcx.tcx();
                    assert!(
                        tcx.features().generic_const_exprs,
                        "`ConstEquate` without a feature gate: {c1:?} {c2:?}",
                    );
                    // FIXME: we probably should only try to unify abstract constants
                    // if the constants depend on generic parameters.
                    //
                    // Let's just see where this breaks :shrug:
                    {
                        let c1 = tcx.expand_abstract_consts(c1);
                        let c2 = tcx.expand_abstract_consts(c2);
                        debug!("equating consts:\nc1= {:?}\nc2= {:?}", c1, c2);

                        use rustc_hir::def::DefKind;
                        use ty::ConstKind::Unevaluated;
                        match (c1.kind(), c2.kind()) {
                            (Unevaluated(a), Unevaluated(b))
                                if a.def == b.def && tcx.def_kind(a.def) == DefKind::AssocConst =>
                            {
                                if let Ok(new_obligations) = infcx
                                    .at(&obligation.cause, obligation.param_env)
                                    .trace(c1, c2)
                                    .eq(DefineOpaqueTypes::No, a.substs, b.substs)
                                {
                                    return ProcessResult::Changed(mk_pending(
                                        new_obligations.into_obligations(),
                                    ));
                                }
                            }
                            (_, Unevaluated(_)) | (Unevaluated(_), _) => (),
                            (_, _) => {
                                if let Ok(new_obligations) = infcx
                                    .at(&obligation.cause, obligation.param_env)
                                    .eq(DefineOpaqueTypes::No, c1, c2)
                                {
                                    return ProcessResult::Changed(mk_pending(
                                        new_obligations.into_obligations(),
                                    ));
                                }
                            }
                        }
                    }

                    let stalled_on = &mut pending_obligation.stalled_on;

                    let mut evaluate = |c: Const<'tcx>| {
                        if let ty::ConstKind::Unevaluated(unevaluated) = c.kind() {
                            match self.selcx.infcx.try_const_eval_resolve(
                                obligation.param_env,
                                unevaluated,
                                c.ty(),
                                Some(obligation.cause.span),
                            ) {
                                Ok(val) => Ok(val),
                                Err(e) => match e {
                                    ErrorHandled::TooGeneric => {
                                        stalled_on.extend(
                                            unevaluated.substs.iter().filter_map(
                                                TyOrConstInferVar::maybe_from_generic_arg,
                                            ),
                                        );
                                        Err(ErrorHandled::TooGeneric)
                                    }
                                    _ => Err(e),
                                },
                            }
                        } else {
                            Ok(c)
                        }
                    };

                    match (evaluate(c1), evaluate(c2)) {
                        (Ok(c1), Ok(c2)) => {
                            match self.selcx.infcx.at(&obligation.cause, obligation.param_env).eq(
                                DefineOpaqueTypes::No,
                                c1,
                                c2,
                            ) {
                                Ok(inf_ok) => {
                                    ProcessResult::Changed(mk_pending(inf_ok.into_obligations()))
                                }
                                Err(err) => ProcessResult::Error(
                                    FulfillmentErrorCode::CodeConstEquateError(
                                        ExpectedFound::new(true, c1, c2),
                                        err,
                                    ),
                                ),
                            }
                        }
                        (Err(ErrorHandled::Reported(reported)), _)
                        | (_, Err(ErrorHandled::Reported(reported))) => ProcessResult::Error(
                            CodeSelectionError(SelectionError::NotConstEvaluatable(
                                NotConstEvaluatable::Error(reported.into()),
                            )),
                        ),
                        (Err(ErrorHandled::TooGeneric), _) | (_, Err(ErrorHandled::TooGeneric)) => {
                            if c1.has_non_region_infer() || c2.has_non_region_infer() {
                                ProcessResult::Unchanged
                            } else {
                                // Two different constants using generic parameters ~> error.
                                let expected_found = ExpectedFound::new(true, c1, c2);
                                ProcessResult::Error(FulfillmentErrorCode::CodeConstEquateError(
                                    expected_found,
                                    TypeError::ConstMismatch(expected_found),
                                ))
                            }
                        }
                    }
                }
                ty::PredicateKind::Ambiguous => ProcessResult::Unchanged,
                ty::PredicateKind::TypeWellFormedFromEnv(..) => {
                    bug!("TypeWellFormedFromEnv is only used for Chalk")
                }
                ty::PredicateKind::AliasRelate(..) => {
                    bug!("AliasRelate is only used for new solver")
                }
                ty::PredicateKind::Clause(ty::ClauseKind::ConstArgHasType(ct, ty)) => {
                    match self.selcx.infcx.at(&obligation.cause, obligation.param_env).eq(
                        DefineOpaqueTypes::No,
                        ct.ty(),
                        ty,
                    ) {
                        Ok(inf_ok) => ProcessResult::Changed(mk_pending(inf_ok.into_obligations())),
                        Err(_) => ProcessResult::Error(FulfillmentErrorCode::CodeSelectionError(
                            SelectionError::Unimplemented,
                        )),
                    }
                }
            },
        }
    }

    #[inline(never)]
    fn process_backedge<'c, I>(
        &mut self,
        cycle: I,
        _marker: PhantomData<&'c PendingPredicateObligation<'tcx>>,
    ) -> Result<(), FulfillmentErrorCode<'tcx>>
    where
        I: Clone + Iterator<Item = &'c PendingPredicateObligation<'tcx>>,
    {
        if self.selcx.coinductive_match(cycle.clone().map(|s| s.obligation.predicate)) {
            debug!("process_child_obligations: coinductive match");
            Ok(())
        } else {
            let cycle: Vec<_> = cycle.map(|c| c.obligation.clone()).collect();
            Err(FulfillmentErrorCode::CodeCycle(cycle))
        }
    }
}

impl<'a, 'tcx> FulfillProcessor<'a, 'tcx> {
    #[instrument(level = "debug", skip(self, obligation, stalled_on))]
    fn process_trait_obligation(
        &mut self,
        obligation: &PredicateObligation<'tcx>,
        trait_obligation: TraitObligation<'tcx>,
        stalled_on: &mut Vec<TyOrConstInferVar<'tcx>>,
    ) -> ProcessResult<PendingPredicateObligation<'tcx>, FulfillmentErrorCode<'tcx>> {
        let infcx = self.selcx.infcx;
        if obligation.predicate.is_global() {
            // no type variables present, can use evaluation for better caching.
            // FIXME: consider caching errors too.
            if infcx.predicate_must_hold_considering_regions(obligation) {
                debug!(
                    "selecting trait at depth {} evaluated to holds",
                    obligation.recursion_depth
                );
                return ProcessResult::Changed(vec![]);
            }
        }

        match self.selcx.select(&trait_obligation) {
            Ok(Some(impl_source)) => {
                debug!("selecting trait at depth {} yielded Ok(Some)", obligation.recursion_depth);
                ProcessResult::Changed(mk_pending(impl_source.nested_obligations()))
            }
            Ok(None) => {
                debug!("selecting trait at depth {} yielded Ok(None)", obligation.recursion_depth);

                // This is a bit subtle: for the most part, the
                // only reason we can fail to make progress on
                // trait selection is because we don't have enough
                // information about the types in the trait.
                stalled_on.clear();
                stalled_on.extend(substs_infer_vars(
                    &self.selcx,
                    trait_obligation.predicate.map_bound(|pred| pred.trait_ref.substs),
                ));

                debug!(
                    "process_predicate: pending obligation {:?} now stalled on {:?}",
                    infcx.resolve_vars_if_possible(obligation.clone()),
                    stalled_on
                );

                ProcessResult::Unchanged
            }
            Err(selection_err) => {
                debug!("selecting trait at depth {} yielded Err", obligation.recursion_depth);

                ProcessResult::Error(CodeSelectionError(selection_err))
            }
        }
    }

    fn process_projection_obligation(
        &mut self,
        obligation: &PredicateObligation<'tcx>,
        project_obligation: PolyProjectionObligation<'tcx>,
        stalled_on: &mut Vec<TyOrConstInferVar<'tcx>>,
    ) -> ProcessResult<PendingPredicateObligation<'tcx>, FulfillmentErrorCode<'tcx>> {
        let tcx = self.selcx.tcx();

        if obligation.predicate.is_global() {
            // no type variables present, can use evaluation for better caching.
            // FIXME: consider caching errors too.
            if self.selcx.infcx.predicate_must_hold_considering_regions(obligation) {
                if let Some(key) = ProjectionCacheKey::from_poly_projection_predicate(
                    &mut self.selcx,
                    project_obligation.predicate,
                ) {
                    // If `predicate_must_hold_considering_regions` succeeds, then we've
                    // evaluated all sub-obligations. We can therefore mark the 'root'
                    // obligation as complete, and skip evaluating sub-obligations.
                    self.selcx
                        .infcx
                        .inner
                        .borrow_mut()
                        .projection_cache()
                        .complete(key, EvaluationResult::EvaluatedToOk);
                }
                return ProcessResult::Changed(vec![]);
            } else {
                debug!("Does NOT hold: {:?}", obligation);
            }
        }

        match project::poly_project_and_unify_type(&mut self.selcx, &project_obligation) {
            ProjectAndUnifyResult::Holds(os) => ProcessResult::Changed(mk_pending(os)),
            ProjectAndUnifyResult::FailedNormalization => {
                stalled_on.clear();
                stalled_on.extend(substs_infer_vars(
                    &self.selcx,
                    project_obligation.predicate.map_bound(|pred| pred.projection_ty.substs),
                ));
                ProcessResult::Unchanged
            }
            // Let the caller handle the recursion
            ProjectAndUnifyResult::Recursive => ProcessResult::Changed(mk_pending(vec![
                project_obligation.with(tcx, project_obligation.predicate),
            ])),
            ProjectAndUnifyResult::MismatchedProjectionTypes(e) => {
                ProcessResult::Error(CodeProjectionError(e))
            }
        }
    }
}

/// Returns the set of inference variables contained in `substs`.
fn substs_infer_vars<'a, 'tcx>(
    selcx: &SelectionContext<'a, 'tcx>,
    substs: ty::Binder<'tcx, SubstsRef<'tcx>>,
) -> impl Iterator<Item = TyOrConstInferVar<'tcx>> {
    selcx
        .infcx
        .resolve_vars_if_possible(substs)
        .skip_binder() // ok because this check doesn't care about regions
        .iter()
        .filter(|arg| arg.has_non_region_infer())
        .flat_map(|arg| {
            let mut walker = arg.walk();
            while let Some(c) = walker.next() {
                if !c.has_non_region_infer() {
                    walker.visited.remove(&c);
                    walker.skip_current_subtree();
                }
            }
            walker.visited.into_iter()
        })
        .filter_map(TyOrConstInferVar::maybe_from_generic_arg)
}

fn to_fulfillment_error<'tcx>(
    error: Error<PendingPredicateObligation<'tcx>, FulfillmentErrorCode<'tcx>>,
) -> FulfillmentError<'tcx> {
    let mut iter = error.backtrace.into_iter();
    let obligation = iter.next().unwrap().obligation;
    // The root obligation is the last item in the backtrace - if there's only
    // one item, then it's the same as the main obligation
    let root_obligation = iter.next_back().map_or_else(|| obligation.clone(), |e| e.obligation);
    FulfillmentError::new(obligation, error.error, root_obligation)
}<|MERGE_RESOLUTION|>--- conflicted
+++ resolved
@@ -351,26 +351,15 @@
                         &mut pending_obligation.stalled_on,
                     )
                 }
-<<<<<<< HEAD
-                ty::PredicateKind::Clause(ty::Clause::RegionOutlives(_))
-                | ty::PredicateKind::Clause(ty::Clause::TypeOutlives(_))
-                | ty::PredicateKind::Clause(ty::Clause::ConstArgHasType(..))
-                | ty::PredicateKind::Clause(ty::Clause::WellFormed(_))
-=======
                 ty::PredicateKind::Clause(ty::ClauseKind::RegionOutlives(_))
                 | ty::PredicateKind::Clause(ty::ClauseKind::TypeOutlives(_))
                 | ty::PredicateKind::Clause(ty::ClauseKind::ConstArgHasType(..))
                 | ty::PredicateKind::Clause(ty::ClauseKind::WellFormed(_))
->>>>>>> 0faea772
                 | ty::PredicateKind::ObjectSafe(_)
                 | ty::PredicateKind::ClosureKind(..)
                 | ty::PredicateKind::Subtype(_)
                 | ty::PredicateKind::Coerce(_)
-<<<<<<< HEAD
-                | ty::PredicateKind::Clause(ty::Clause::ConstEvaluatable(..))
-=======
                 | ty::PredicateKind::Clause(ty::ClauseKind::ConstEvaluatable(..))
->>>>>>> 0faea772
                 | ty::PredicateKind::ConstEquate(..) => {
                     let pred =
                         ty::Binder::dummy(infcx.instantiate_binder_with_placeholders(binder));
@@ -444,11 +433,7 @@
                     }
                 }
 
-<<<<<<< HEAD
-                ty::PredicateKind::Clause(ty::Clause::WellFormed(arg)) => {
-=======
                 ty::PredicateKind::Clause(ty::ClauseKind::WellFormed(arg)) => {
->>>>>>> 0faea772
                     match wf::obligations(
                         self.selcx.infcx,
                         obligation.param_env,
@@ -513,11 +498,7 @@
                     }
                 }
 
-<<<<<<< HEAD
-                ty::PredicateKind::Clause(ty::Clause::ConstEvaluatable(uv)) => {
-=======
                 ty::PredicateKind::Clause(ty::ClauseKind::ConstEvaluatable(uv)) => {
->>>>>>> 0faea772
                     match const_evaluatable::is_const_evaluatable(
                         self.selcx.infcx,
                         uv,
